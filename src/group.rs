pub mod edwards25519;
pub mod integer_field;
mod internal;

use digest::{Digest, FixedOutputReset, Reset, Update};
use serde::de::DeserializeOwned;
use serde::Serialize;
use thiserror::Error;

use crate::cipher::stream::Stream;
use crate::dh::{Dh, HmacCompatible};
use crate::encoding::Marshaling;
<<<<<<< HEAD
use std::fmt::{Debug, LowerHex, UpperHex};
=======
use std::fmt::{Debug, Display};
>>>>>>> 83ccc989
use std::io::Write;
use std::ops::{Add, Mul};

/// [`Scalar`] represents a scalar value by which
/// a [`Point`] ([`Group`] element) may be encrypted to produce another [`Point`].
/// This is an exponent in DSA-style groups,
/// in which security is based on the Discrete Logarithm assumption,
/// and a scalar multiplier in elliptic curve groups.
pub trait Scalar:
    Marshaling
    + Clone
    + Eq
    + PartialEq
    + Ord
    + PartialOrd
    + Debug
<<<<<<< HEAD
=======
    + Display
    + ToString
>>>>>>> 83ccc989
    + Add<Self, Output = Self>
    + Mul<Self, Output = Self>
    + Default
    + Serialize
    + DeserializeOwned
    + LowerHex
    + UpperHex
{
    /// [`set()`] sets the receiver equal to another scalar `a`.
    fn set(self, a: &Self) -> Self;

    /// [`set_int64()`] sets the receiver to a small integer value.
    fn set_int64(self, v: i64) -> Self;

    /// [`zero()`] sets to the additive identity (`0`).
    fn zero(self) -> Self;

    /// [`sub()`] sets to the modular difference `a - b`.
    fn sub(self, a: &Self, b: &Self) -> Self;

    /// [`neg()`] sets to the modular negation of scalar `a`.
    fn neg(self, a: &Self) -> Self;

    /// [`one()`] sets to the multiplicative identity (`1`).
    fn one(self) -> Self;

    /// [`div()`] sets to the modular division of scalar a by scalar b.
    fn div(self, a: &Self, b: &Self) -> Self;

    /// [`inv()`] sets to the modular inverse of scalar a.
    fn inv(self, a: &Self) -> Self;

    /// [`pick()`] sets to a fresh random or pseudo-random scalar.
    fn pick(self, rand: &mut impl Stream) -> Self;

    /// [`set_bytes()`] sets the scalar from a byte-slice,
    /// reducing if necessary to the appropriate modulus.
    /// The endianess of the byte-slice is determined by the
    /// implementation.
    fn set_bytes(self, bytes: &[u8]) -> Self;
}

pub trait ScalarCanCheckCanonical {
    fn is_canonical(&self, b: &[u8]) -> bool;
}

pub trait PointCanCheckCanonicalAndSmallOrder {
    fn has_small_order(&self) -> bool;
    fn is_canonical(&self, b: &[u8]) -> bool;
}

/// [`Point`] represents an element of a public-key cryptographic [`Group`].
/// For example,
/// this is a number modulo the prime P in a DSA-style Schnorr group,
/// or an (x, y) point on an elliptic curve.
/// A [`Point`] can contain a Diffie-Hellman public key, an ElGamal ciphertext, etc.
pub trait Point:
    Marshaling
    + Clone
    + Eq
    + PartialEq
    + Ord
    + PartialOrd
    + Debug
    + Default
    + Serialize
    + DeserializeOwned
<<<<<<< HEAD
    + Debug
    + PartialEq
    + LowerHex
    + UpperHex
=======
    + ToString
>>>>>>> 83ccc989
{
    type SCALAR: Scalar;

    /// [`null()`] sets the receiver to the neutral identity element.
    fn null(self) -> Self;

    /// [`base()`] sets the receiver to this [`Group`]'s standard `base point`.
    fn base(self) -> Self;

    /// [`pick()`] sets the receiver to a fresh random or pseudo-random [`Point`].
    fn pick<S: Stream>(self, rand: &mut S) -> Self;

    /// [`set()`] sets the receiver equal to another [`Point`] `p`.
    fn set(&mut self, p: &Self) -> Self;

    /// [`embed_len()`] returns the maximum number of bytes that can be embedded in a single
    /// group element via [`pick()`].
    fn embed_len(&self) -> usize;

    /// [`embed()`] encodes a limited amount of specified data in the
    /// [`Point`], using `r` as a source of cryptographically secure
    /// random data. Implementations only embed the first `embed_len`
    /// bytes of the given data.
    fn embed<S: Stream>(self, data: Option<&[u8]>, rand: &mut S) -> Self;

    /// [`data()`] extracts data embedded in a [`Point`] chosen via [`embed()`].
    /// Returns an [`Error`](PointError) if doesn't represent valid embedded data.
    fn data(&self) -> Result<Vec<u8>, PointError>;

    /// [`add()`] adds [`points`](Point) so that their [`scalars`](Scalar) add homomorphically.
    fn add(self, a: &Self, b: &Self) -> Self;

    /// [`sub()`] subtracts [`points`](Point) so that their [`scalars`](Scalar) subtract homomorphically.
    fn sub(self, a: &Self, b: &Self) -> Self;

    /// Set to the negation of point a.
    fn neg(&mut self, a: &Self) -> Self;

    /// [`mul()`] multiplies point `p` by the scalar `s`.
    /// if `p == None`, multiply with the standard base point [`base()`].
    fn mul(self, s: &Self::SCALAR, p: Option<&Self>) -> Self;
}

//TODO: fully implement var time management
/// [`AllowsVarTime`] allows callers to determine if a given [`Scalar`]
/// or [`Point`] supports opting-in to variable time operations. If
/// an object implements [`AllowsVarTime`], then the caller can use
/// [`allow_var_time(true)`] in order to allow variable time operations on
/// that object until [`allow_var_time(false)`] is called. Variable time
/// operations may be faster, but also risk leaking information via a
/// timing side channel. Thus they are only safe to use on public
/// [`scalars`](Scalar) and [`points`](Point), never on secret ones.
pub trait AllowsVarTime {
    // fn allow_var_time(bool);
}

/// [`Group`] interface represents a mathematical group
/// usable for Diffie-Hellman key exchange, ElGamal encryption,
/// and the related body of public-key cryptographic algorithms
/// and zero-knowledge proof methods.
/// The [`Group`] interface is designed in particular to be a generic front-end
/// to both traditional DSA-style modular arithmetic groups
/// and ECDSA-style elliptic curves:
/// the caller of this interface's methods
/// need not know or care which specific mathematical construction
/// underlies the interface.
///
/// The Group interface is essentially just a "constructor" interface
/// enabling the caller to generate the two particular types of objects
/// relevant to DSA-style public-key cryptography;
/// we call these objects Points and Scalars.
/// The caller must explicitly initialize or set a new [`Point`] or [`Scalar`] object
/// to some value before using it as an input to some other operation
/// involving [`Point`] and/or [`Scalar`] objects.
/// For example, to compare a point `P` against the neutral (identity) element,
/// you might use `P.eq(suite.point().null())`,
/// but not just `P.eq(suite.point())`.
///
/// It is expected that any implementation of this interface
/// should satisfy suitable hardness assumptions for the applicable group:
/// e.g., that it is cryptographically hard for an adversary to
/// take an encrypted [`Point`] and the known generator it was based on,
/// and derive the [`Scalar`] with which the [`Point`] was encrypted.
/// Any implementation is also expected to satisfy
/// the standard homomorphism properties that Diffie-Hellman
/// and the associated body of public-key cryptography are based on.
pub trait Group: Dh + Clone + Default {
    type POINT: Point;

    fn string(&self) -> String;

    /// [`scalar_len()`] returns the max length of scalars in bytes
    fn scalar_len(&self) -> usize;

    /// [`scalar()`] create new scalar
    fn scalar(&self) -> <Self::POINT as Point>::SCALAR;

    // [`point_len()`] returns the max length of point in bytes
    fn point_len(&self) -> usize;

    /// [`point()`] create new point
    fn point(&self) -> Self::POINT;

    /// [`is_prime_order()`] returns `Some(true)` if the group has a prime order,
    /// if `None` is returned is assumes that the group has a prime order
    fn is_prime_order(&self) -> Option<bool>;
}

/// A [`HashFactory`] is an interface that can be mixed in to local suite definitions.
pub trait HashFactory {
    type T: Hasher + HmacCompatible + Default + Update + Reset + FixedOutputReset + Clone + 'static;
    fn hash(&self) -> Self::T {
        Default::default()
    }
}

pub trait Hasher: Digest + Write {}

impl<T> Hasher for T
where
    T: Digest,
    T: Write,
{
}

#[derive(Error, Debug)]
pub enum PointError {
    #[error("invalid embedded data length")]
    EmbedDataLength,
}<|MERGE_RESOLUTION|>--- conflicted
+++ resolved
@@ -10,11 +10,7 @@
 use crate::cipher::stream::Stream;
 use crate::dh::{Dh, HmacCompatible};
 use crate::encoding::Marshaling;
-<<<<<<< HEAD
-use std::fmt::{Debug, LowerHex, UpperHex};
-=======
 use std::fmt::{Debug, Display};
->>>>>>> 83ccc989
 use std::io::Write;
 use std::ops::{Add, Mul};
 
@@ -31,18 +27,12 @@
     + Ord
     + PartialOrd
     + Debug
-<<<<<<< HEAD
-=======
-    + Display
-    + ToString
->>>>>>> 83ccc989
     + Add<Self, Output = Self>
     + Mul<Self, Output = Self>
     + Default
     + Serialize
     + DeserializeOwned
-    + LowerHex
-    + UpperHex
+    + Display
 {
     /// [`set()`] sets the receiver equal to another scalar `a`.
     fn set(self, a: &Self) -> Self;
@@ -103,14 +93,9 @@
     + Default
     + Serialize
     + DeserializeOwned
-<<<<<<< HEAD
     + Debug
     + PartialEq
-    + LowerHex
-    + UpperHex
-=======
-    + ToString
->>>>>>> 83ccc989
+    + Display
 {
     type SCALAR: Scalar;
 
