use std::ops::DerefMut;

use sha2::{Digest, Sha256};
use std::ops::{Deref, DerefMut};

use crate::cipher::Stream;
use crate::group::edwards25519::curve::Curve;
use crate::group::edwards25519::scalar::Scalar;
use crate::group::HashFactory;
use crate::group::{Group, Hasher};
use crate::util::key::Generator;
use crate::util::key::Suite as KeySuite;
use crate::util::random;
use crate::{xof, Random, Suite, XOFFactory};

use super::Point;

/// SuiteEd25519 implements some basic functionalities such as Group, HashFactory,
/// and XOFFactory.
#[derive(Clone, Copy)]
pub struct SuiteEd25519 {
    // Curve
    // r: Box<dyn Stream>,
    curve: Curve<Scalar>,
}

impl SuiteEd25519 {
    // /// Hash returns a newly instanciated sha256 hash function.
    // fn  Hash(&self) -> hash.Hash {
    //     return sha256.New()
    // }

    //     func (s *SuiteEd25519) Read(r io.Reader, objs ...interface{}) error {
    // return fixbuf.Read(r, s, objs...)
    // }
    //
    // func (s *SuiteEd25519) Write(w io.Writer, objs ...interface{}) error {
    // return fixbuf.Write(w, objs)
    // }
    //
    // /// New implements the kyber.Encoding interface
    // func (s *SuiteEd25519) New(t reflect.Type) interface{} {
    // return marshalling.GroupNew(s, t)
    // }

    /// new_blake_sha256ed25519 returns a cipher suite based on package
    /// go.dedis.ch/kyber/v3/xof/blake2xb, SHA-256, and the Ed25519 curve.
    /// It produces cryptographically random numbers via package crypto/rand.
    pub fn new_blake_sha256ed25519() -> SuiteEd25519 {
        SuiteEd25519::default()
        // suite := new(SuiteEd25519)
        // return suite
    }

    // /// NewBlakeSHA256Ed25519WithRand returns a cipher suite based on package
    // /// go.dedis.ch/kyber/v3/xof/blake2xb, SHA-256, and the Ed25519 curve.
    // /// It produces cryptographically random numbers via the provided stream r.
    // func NewBlakeSHA256Ed25519WithRand(r cipher.Stream) *SuiteEd25519 {
    // suite := new(SuiteEd25519)
    // suite.r = r
    // return suite
    // }
}

<<<<<<< HEAD
use core::ops::Deref;

impl Deref for SuiteEd25519 {
    type Target = Curve<Scalar>;
=======
impl Deref for SuiteEd25519 {
    type Target = Curve;
>>>>>>> dc8a7d4e

    fn deref(&self) -> &Self::Target {
        &self.curve
    }
}

impl DerefMut for SuiteEd25519 {
    fn deref_mut(&mut self) -> &mut Self::Target {
        &mut self.curve
    }
}

<<<<<<< HEAD
=======
impl Generator<Scalar> for SuiteEd25519 {
    fn new_key<S: crate::cipher::Stream>(self, stream: &mut S) -> anyhow::Result<Scalar> {
        self.curve.new_key(stream)
    }
}

>>>>>>> dc8a7d4e
impl Group<Scalar, Point> for SuiteEd25519 {
    fn string(&self) -> String {
        self.curve.string()
    }

    fn scalar(&self) -> Scalar {
        self.curve.scalar()
    }

    fn point(&self) -> Point {
        self.curve.point()
    }
}

impl Default for SuiteEd25519 {
    fn default() -> Self {
        SuiteEd25519 {
            curve: Curve::default(),
            // r: todo!(),
        }
    }
}

impl Random for SuiteEd25519 {
    /// RandomStream returns a cipher.Stream that returns a key stream
    /// from crypto/rand.
    fn random_stream(&self) -> Box<dyn Stream> {
        // if self.r != nil {
        //     return s.r;
        // }
        Box::new(random::Randstream::default())
    }
}

impl XOFFactory for SuiteEd25519 {
    /// xof returns an XOF which is implemented via the Blake2b hash.
    fn xof(&self, key: Option<&[u8]>) -> Box<dyn crate::XOF> {
        Box::new(xof::blake::XOF::new(key))
    }
}

impl HashFactory for SuiteEd25519 {
    fn hash(&self) -> Box<dyn Hasher> {
        Box::new(Sha256::new())
    }
}

impl Suite<Scalar, Point> for SuiteEd25519 {}
impl KeySuite<Scalar, Point> for SuiteEd25519 {}<|MERGE_RESOLUTION|>--- conflicted
+++ resolved
@@ -1,7 +1,7 @@
 use std::ops::DerefMut;
 
 use sha2::{Digest, Sha256};
-use std::ops::{Deref, DerefMut};
+use std::ops::Deref;
 
 use crate::cipher::Stream;
 use crate::group::edwards25519::curve::Curve;
@@ -62,15 +62,8 @@
     // }
 }
 
-<<<<<<< HEAD
-use core::ops::Deref;
-
 impl Deref for SuiteEd25519 {
     type Target = Curve<Scalar>;
-=======
-impl Deref for SuiteEd25519 {
-    type Target = Curve;
->>>>>>> dc8a7d4e
 
     fn deref(&self) -> &Self::Target {
         &self.curve
@@ -83,15 +76,12 @@
     }
 }
 
-<<<<<<< HEAD
-=======
 impl Generator<Scalar> for SuiteEd25519 {
     fn new_key<S: crate::cipher::Stream>(self, stream: &mut S) -> anyhow::Result<Scalar> {
         self.curve.new_key(stream)
     }
 }
 
->>>>>>> dc8a7d4e
 impl Group<Scalar, Point> for SuiteEd25519 {
     fn string(&self) -> String {
         self.curve.string()
