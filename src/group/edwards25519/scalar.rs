use crate::encoding::{BinaryMarshaler, BinaryUnmarshaler, Marshaling, MarshallingError};
use crate::group::internal::marshalling;
use crate::group::{self, integer_field, ScalarCanCheckCanonical};
use crate::util::random;
use num_bigint::BigInt;
use num_bigint_dig as num_bigint;
use serde::{Deserialize, Serialize};

use crate::cipher::stream::Stream;
use crate::group::edwards25519::constants;
use crate::group::edwards25519::constants::PRIME_ORDER;
use crate::group::edwards25519::fe::{load3, load4};
use crate::group::integer_field::integer::ByteOrder::LittleEndian;
use crate::group::integer_field::integer::Int;
use subtle::ConstantTimeEq;

use super::constants::{FULL_ORDER, L_MINUS2};

const MARSHAL_SCALAR_ID: [u8; 8] = [b'e', b'd', b'.', b's', b'c', b'a', b'l', b'a'];

#[derive(Copy, Clone, Eq, Ord, PartialOrd, Debug, Default, Serialize, Deserialize)]
pub struct Scalar {
    pub v: [u8; 32],
}

impl Scalar {
    fn as_int(&self) -> Int {
        Int::new_int_bytes(&self.v, &PRIME_ORDER, LittleEndian)
    }

    fn set_int(mut self, i: &mut Int) -> Self {
        let b = i
            .little_endian(32, 32)
            .unwrap_or_else(|_| Self::default().v.to_vec());
        self.v.as_mut_slice()[0..b.len()].copy_from_slice(b.as_ref());
        self
    }
}

impl ScalarCanCheckCanonical for Scalar {
    /// [`is_canonical()`] checks whether the [`Scalar`] in sb is in the range `0<=s<L` as required by `RFC8032`, Section 5.1.7.
    /// Also provides Strong Unforgeability under Chosen Message Attacks (SUF-CMA)
    /// See paper <https://eprint.iacr.org/2020/823.pdf> for definitions and theorems
    /// See <https://github.com/jedisct1/libsodium/blob/4744636721d2e420f8bbe2d563f31b1f5e682229/src/libsodium/crypto_core/ed25519/ref10/ed25519_ref10.c#L2568>
    /// for a reference.
    /// The method accepts a buffer instead of calling [`marshal_binary()`] on the receiver since that
    /// always returns values modulo [`PRIME_ORDER`].
    fn is_canonical(&self, sb: &[u8]) -> bool {
        if sb.len() != 32 {
            return false;
        }

        if (sb[31] & 0xf0) == 0 {
            return true;
        }

        let l = PRIME_ORDER.to_bytes_le().1;

        let mut c = 0u8;
        let mut n = 1u8;
        for i in (0..=31).rev() {
            // subtraction might lead to an underflow which needs
            // to be accounted for in the right shift
            c |= (((sb[i] as u16) - (l[i] as u16)) >> 8) as u8 & n;
            n &= ((((sb[i] as u16) ^ (l[i] as u16)) - 1) >> 8) as u8;
        }

        c != 0
    }
}

impl PartialEq for Scalar {
    /// [`eq()`] is an equality test for two [`scalars`](Scalar) on the same [`Group`]
    fn eq(&self, other: &Self) -> bool {
        bool::from(self.v.ct_eq(other.v.as_ref()))
    }
}

impl Display for Scalar {
    fn fmt(&self, f: &mut std::fmt::Formatter<'_>) -> std::fmt::Result {
        let mut b = self.as_int().marshal_binary().unwrap().to_vec();
        b.resize(32, 0);
        write!(f, "{}", hex::encode(b))
    }
}

impl BinaryMarshaler for Scalar {
    fn marshal_binary(&self) -> Result<Vec<u8>, MarshallingError> {
        let mut b = self.as_int().marshal_binary()?;
        b.resize(32, 0);

        Ok(b)
    }
}

impl BinaryUnmarshaler for Scalar {
    fn unmarshal_binary(&mut self, data: &[u8]) -> Result<(), MarshallingError> {
        if data.len() != 32 {
            return Err(MarshallingError::InvalidInput(
                "wrong size buffer".to_owned(),
            ));
        }
        self.v.copy_from_slice(data);
        Ok(())
    }
}

<<<<<<< HEAD
impl LowerHex for Scalar {
    fn fmt(&self, f: &mut std::fmt::Formatter<'_>) -> std::fmt::Result {
        let prefix = if f.alternate() { "0x" } else { "" };
        let encoded = hex::encode(self.v);
        write!(f, "{prefix}{encoded}")
    }
}

impl UpperHex for Scalar {
    fn fmt(&self, f: &mut std::fmt::Formatter<'_>) -> std::fmt::Result {
        let prefix = if f.alternate() { "0X" } else { "" };
        let encoded = hex::encode_upper(self.v);
        write!(f, "{prefix}{encoded}")
    }
}

use std::fmt::{LowerHex, UpperHex};
=======
use std::fmt::Display;
>>>>>>> 83ccc989
use std::ops;
impl_op_ex!(*|a: &Scalar, b: &Scalar| -> Scalar {
    let mut v = [0_u8; 32];
    sc_mul(&mut v, &a.v, &b.v);
    Scalar { v }
});

impl_op_ex!(+|a: &Scalar, b: &Scalar| -> Scalar {
        let mut v = [0u8; 32];
        sc_add(&mut v, &a.v, &b.v);
        Scalar { v }
});

impl group::Scalar for Scalar {
    /// [`set()`] sets [`self`] equal to another [`Scalar`] `a`
    fn set(mut self, a: &Self) -> Self {
        self.v = a.v;
        self
    }

    /// [`set_int64()`] sets [`self`] the [`Scalar`] to a small integer value.
    fn set_int64(self, v: i64) -> Self {
        self.set_int(&mut Int::new_int64(v, constants::PRIME_ORDER.clone()))
    }

    fn zero(mut self) -> Self {
        self.v = [0; 32];
        self
    }

    /// [`sub()`] sets [`self`] to the modular difference `a - b`
    fn sub(mut self, a: &Self, b: &Self) -> Self {
        sc_sub(&mut self.v, &a.v, &b.v);
        self
    }

    fn pick(self, rand: &mut impl Stream) -> Self {
        let mut i = integer_field::integer::Int::new_int(
            random::random_int(&PRIME_ORDER, rand),
            PRIME_ORDER.clone(),
        );
        self.set_int(&mut i)
    }

    fn set_bytes(self, bytes: &[u8]) -> Self {
        self.set_int(&mut Int::new_int_bytes(bytes, &PRIME_ORDER, LittleEndian))
    }

    fn one(mut self) -> Self {
        self.v = [0u8; 32];
        self.v[0] = 1;
        self
    }

    fn div(mut self, a: &Self, b: &Self) -> Self {
        let mut i = Scalar::default();
        i = i.inv(b);
        sc_mul(&mut self.v, &a.v, &i.v);
        self
    }

    fn inv(mut self, ac: &Self) -> Self {
        let mut res = Scalar::default();
        res = res.one();
        // Modular inversion in a multiplicative group is a^(phi(m)-1) = a^-1 mod m
        // Since m is prime, phi(m) = m - 1 => a^(m-2) = a^-1 mod m.
        // The inverse is computed using the exponentation-and-square algorithm.
        // Implementation is constant time regarding the value a, it only depends on
        // the modulo.
        let bit_vec = get_bits(&L_MINUS2.to_bytes_le().1);
        for i in (0..=255).rev() {
            let bit_is_set = bit_vec[i];
            // square step
            let res_v_clone = res.v;
            sc_mul(&mut res.v, &res_v_clone, &res_v_clone);
            if bit_is_set {
                // multiply step
                let res_v_clone = res.v;
                sc_mul(&mut res.v, &res_v_clone, &ac.v);
            }
        }
        self.v = res.v;
        self
    }

    fn neg(mut self, a: &Self) -> Self {
        let mut z = Scalar::default();
        z = z.zero();
        sc_sub(&mut self.v, &z.v, &a.v);
        self
    }
}

impl Marshaling for Scalar {
    fn marshal_to(&self, w: &mut impl std::io::Write) -> Result<(), MarshallingError> {
        marshalling::scalar_marshal_to(self, w)
    }

    fn marshal_size(&self) -> usize {
        32
    }

    fn unmarshal_from(&mut self, r: &mut impl std::io::Read) -> Result<(), MarshallingError> {
        marshalling::scalar_unmarshal_from(self, r)
    }

    fn unmarshal_from_random(&mut self, r: &mut (impl std::io::Read + Stream)) {
        marshalling::scalar_unmarshal_from_random(self, r);
    }

    fn marshal_id(&self) -> [u8; 8] {
        MARSHAL_SCALAR_ID
    }
}

fn get_bits(bytes: &[u8]) -> Vec<bool> {
    let mut bit_vec = Vec::new();
    let masks = vec![
        0b00000001u8,
        0b00000010u8,
        0b00000100u8,
        0b00001000u8,
        0b00010000u8,
        0b00100000u8,
        0b01000000u8,
        0b10000000u8,
    ];
    for byte in bytes {
        for mask in masks.clone() {
            bit_vec.push(byte & mask != 0)
        }
    }
    bit_vec
}

/// Input:
///
///   `a[0]+256*a[1]+...+256^31*a[31] = a`
///
///   `b[0]+256*b[1]+...+256^31*b[31] = b`
///
///   `c[0]+256*c[1]+...+256^31*c[31] = c`
///
/// Output:
///
///   `s[0]+256*s[1]+...+256^31*s[31] = (ab+c) mod l`
///
///   where `l = 2^252 + 27742317777372353535851937790883648493`.
pub fn sc_mul_add(s: &mut [u8; 32], a: &[u8; 32], b: &[u8; 32], c: &[u8; 32]) {
    let a0 = 2097151 & load3(&a[..]);
    let a1 = 2097151 & (load4(&a[2..]) >> 5);
    let a2 = 2097151 & (load3(&a[5..]) >> 2);
    let a3 = 2097151 & (load4(&a[7..]) >> 7);
    let a4 = 2097151 & (load4(&a[10..]) >> 4);
    let a5 = 2097151 & (load3(&a[13..]) >> 1);
    let a6 = 2097151 & (load4(&a[15..]) >> 6);
    let a7 = 2097151 & (load3(&a[18..]) >> 3);
    let a8 = 2097151 & load3(&a[21..]);
    let a9 = 2097151 & (load4(&a[23..]) >> 5);
    let a10 = 2097151 & (load3(&a[26..]) >> 2);
    let a11 = load4(&a[28..]) >> 7;
    let b0 = 2097151 & load3(&b[..]);
    let b1 = 2097151 & (load4(&b[2..]) >> 5);
    let b2 = 2097151 & (load3(&b[5..]) >> 2);
    let b3 = 2097151 & (load4(&b[7..]) >> 7);
    let b4 = 2097151 & (load4(&b[10..]) >> 4);
    let b5 = 2097151 & (load3(&b[13..]) >> 1);
    let b6 = 2097151 & (load4(&b[15..]) >> 6);
    let b7 = 2097151 & (load3(&b[18..]) >> 3);
    let b8 = 2097151 & load3(&b[21..]);
    let b9 = 2097151 & (load4(&b[23..]) >> 5);
    let b10 = 2097151 & (load3(&b[26..]) >> 2);
    let b11 = load4(&b[28..]) >> 7;
    let c0 = 2097151 & load3(&c[..]);
    let c1 = 2097151 & (load4(&c[2..]) >> 5);
    let c2 = 2097151 & (load3(&c[5..]) >> 2);
    let c3 = 2097151 & (load4(&c[7..]) >> 7);
    let c4 = 2097151 & (load4(&c[10..]) >> 4);
    let c5 = 2097151 & (load3(&c[13..]) >> 1);
    let c6 = 2097151 & (load4(&c[15..]) >> 6);
    let c7 = 2097151 & (load3(&c[18..]) >> 3);
    let c8 = 2097151 & load3(&c[21..]);
    let c9 = 2097151 & (load4(&c[23..]) >> 5);
    let c10 = 2097151 & (load3(&c[26..]) >> 2);
    let c11 = load4(&c[28..]) >> 7;
    let mut carry = [0_i64; 23];

    let mut s0 = c0 + a0 * b0;
    let mut s1 = c1 + a0 * b1 + a1 * b0;
    let mut s2 = c2 + a0 * b2 + a1 * b1 + a2 * b0;
    let mut s3 = c3 + a0 * b3 + a1 * b2 + a2 * b1 + a3 * b0;
    let mut s4 = c4 + a0 * b4 + a1 * b3 + a2 * b2 + a3 * b1 + a4 * b0;
    let mut s5 = c5 + a0 * b5 + a1 * b4 + a2 * b3 + a3 * b2 + a4 * b1 + a5 * b0;
    let mut s6 = c6 + a0 * b6 + a1 * b5 + a2 * b4 + a3 * b3 + a4 * b2 + a5 * b1 + a6 * b0;
    let mut s7 = c7 + a0 * b7 + a1 * b6 + a2 * b5 + a3 * b4 + a4 * b3 + a5 * b2 + a6 * b1 + a7 * b0;
    let mut s8 = c8
        + a0 * b8
        + a1 * b7
        + a2 * b6
        + a3 * b5
        + a4 * b4
        + a5 * b3
        + a6 * b2
        + a7 * b1
        + a8 * b0;
    let mut s9 = c9
        + a0 * b9
        + a1 * b8
        + a2 * b7
        + a3 * b6
        + a4 * b5
        + a5 * b4
        + a6 * b3
        + a7 * b2
        + a8 * b1
        + a9 * b0;
    let mut s10 = c10
        + a0 * b10
        + a1 * b9
        + a2 * b8
        + a3 * b7
        + a4 * b6
        + a5 * b5
        + a6 * b4
        + a7 * b3
        + a8 * b2
        + a9 * b1
        + a10 * b0;
    let mut s11 = c11
        + a0 * b11
        + a1 * b10
        + a2 * b9
        + a3 * b8
        + a4 * b7
        + a5 * b6
        + a6 * b5
        + a7 * b4
        + a8 * b3
        + a9 * b2
        + a10 * b1
        + a11 * b0;
    let mut s12 = a1 * b11
        + a2 * b10
        + a3 * b9
        + a4 * b8
        + a5 * b7
        + a6 * b6
        + a7 * b5
        + a8 * b4
        + a9 * b3
        + a10 * b2
        + a11 * b1;
    let mut s13 = a2 * b11
        + a3 * b10
        + a4 * b9
        + a5 * b8
        + a6 * b7
        + a7 * b6
        + a8 * b5
        + a9 * b4
        + a10 * b3
        + a11 * b2;
    let mut s14 =
        a3 * b11 + a4 * b10 + a5 * b9 + a6 * b8 + a7 * b7 + a8 * b6 + a9 * b5 + a10 * b4 + a11 * b3;
    let mut s15 = a4 * b11 + a5 * b10 + a6 * b9 + a7 * b8 + a8 * b7 + a9 * b6 + a10 * b5 + a11 * b4;
    let mut s16 = a5 * b11 + a6 * b10 + a7 * b9 + a8 * b8 + a9 * b7 + a10 * b6 + a11 * b5;
    let mut s17 = a6 * b11 + a7 * b10 + a8 * b9 + a9 * b8 + a10 * b7 + a11 * b6;
    let mut s18 = a7 * b11 + a8 * b10 + a9 * b9 + a10 * b8 + a11 * b7;
    let mut s19 = a8 * b11 + a9 * b10 + a10 * b9 + a11 * b8;
    let mut s20 = a9 * b11 + a10 * b10 + a11 * b9;
    let mut s21 = a10 * b11 + a11 * b10;
    let mut s22 = a11 * b11;
    let mut s23 = 0_i64;

    carry[0] = (s0 + (1 << 20)) >> 21;
    s1 += carry[0];
    s0 -= carry[0] << 21;
    carry[2] = (s2 + (1 << 20)) >> 21;
    s3 += carry[2];
    s2 -= carry[2] << 21;
    carry[4] = (s4 + (1 << 20)) >> 21;
    s5 += carry[4];
    s4 -= carry[4] << 21;
    carry[6] = (s6 + (1 << 20)) >> 21;
    s7 += carry[6];
    s6 -= carry[6] << 21;
    carry[8] = (s8 + (1 << 20)) >> 21;
    s9 += carry[8];
    s8 -= carry[8] << 21;
    carry[10] = (s10 + (1 << 20)) >> 21;
    s11 += carry[10];
    s10 -= carry[10] << 21;
    carry[12] = (s12 + (1 << 20)) >> 21;
    s13 += carry[12];
    s12 -= carry[12] << 21;
    carry[14] = (s14 + (1 << 20)) >> 21;
    s15 += carry[14];
    s14 -= carry[14] << 21;
    carry[16] = (s16 + (1 << 20)) >> 21;
    s17 += carry[16];
    s16 -= carry[16] << 21;
    carry[18] = (s18 + (1 << 20)) >> 21;
    s19 += carry[18];
    s18 -= carry[18] << 21;
    carry[20] = (s20 + (1 << 20)) >> 21;
    s21 += carry[20];
    s20 -= carry[20] << 21;
    carry[22] = (s22 + (1 << 20)) >> 21;
    s23 += carry[22];
    s22 -= carry[22] << 21;
    carry[1] = (s1 + (1 << 20)) >> 21;
    s2 += carry[1];
    s1 -= carry[1] << 21;
    carry[3] = (s3 + (1 << 20)) >> 21;
    s4 += carry[3];
    s3 -= carry[3] << 21;
    carry[5] = (s5 + (1 << 20)) >> 21;
    s6 += carry[5];
    s5 -= carry[5] << 21;
    carry[7] = (s7 + (1 << 20)) >> 21;
    s8 += carry[7];
    s7 -= carry[7] << 21;
    carry[9] = (s9 + (1 << 20)) >> 21;
    s10 += carry[9];
    s9 -= carry[9] << 21;
    carry[11] = (s11 + (1 << 20)) >> 21;
    s12 += carry[11];
    s11 -= carry[11] << 21;
    carry[13] = (s13 + (1 << 20)) >> 21;
    s14 += carry[13];
    s13 -= carry[13] << 21;
    carry[15] = (s15 + (1 << 20)) >> 21;
    s16 += carry[15];
    s15 -= carry[15] << 21;
    carry[17] = (s17 + (1 << 20)) >> 21;
    s18 += carry[17];
    s17 -= carry[17] << 21;
    carry[19] = (s19 + (1 << 20)) >> 21;
    s20 += carry[19];
    s19 -= carry[19] << 21;
    carry[21] = (s21 + (1 << 20)) >> 21;
    s22 += carry[21];
    s21 -= carry[21] << 21;
    s11 += s23 * 666643;
    s12 += s23 * 470296;
    s13 += s23 * 654183;
    s14 -= s23 * 997805;
    s15 += s23 * 136657;
    s16 -= s23 * 683901;
    // s23 = 0;
    s10 += s22 * 666643;
    s11 += s22 * 470296;
    s12 += s22 * 654183;
    s13 -= s22 * 997805;
    s14 += s22 * 136657;
    s15 -= s22 * 683901;
    // s22 = 0;
    s9 += s21 * 666643;
    s10 += s21 * 470296;
    s11 += s21 * 654183;
    s12 -= s21 * 997805;
    s13 += s21 * 136657;
    s14 -= s21 * 683901;
    // s21 = 0;
    s8 += s20 * 666643;
    s9 += s20 * 470296;
    s10 += s20 * 654183;
    s11 -= s20 * 997805;
    s12 += s20 * 136657;
    s13 -= s20 * 683901;
    // s20 = 0;
    s7 += s19 * 666643;
    s8 += s19 * 470296;
    s9 += s19 * 654183;
    s10 -= s19 * 997805;
    s11 += s19 * 136657;
    s12 -= s19 * 683901;
    // s19 = 0;
    s6 += s18 * 666643;
    s7 += s18 * 470296;
    s8 += s18 * 654183;
    s9 -= s18 * 997805;
    s10 += s18 * 136657;
    s11 -= s18 * 683901;
    // s18 = 0;
    carry[6] = (s6 + (1 << 20)) >> 21;
    s7 += carry[6];
    s6 -= carry[6] << 21;
    carry[8] = (s8 + (1 << 20)) >> 21;
    s9 += carry[8];
    s8 -= carry[8] << 21;
    carry[10] = (s10 + (1 << 20)) >> 21;
    s11 += carry[10];
    s10 -= carry[10] << 21;
    carry[12] = (s12 + (1 << 20)) >> 21;
    s13 += carry[12];
    s12 -= carry[12] << 21;
    carry[14] = (s14 + (1 << 20)) >> 21;
    s15 += carry[14];
    s14 -= carry[14] << 21;
    carry[16] = (s16 + (1 << 20)) >> 21;
    s17 += carry[16];
    s16 -= carry[16] << 21;
    carry[7] = (s7 + (1 << 20)) >> 21;
    s8 += carry[7];
    s7 -= carry[7] << 21;
    carry[9] = (s9 + (1 << 20)) >> 21;
    s10 += carry[9];
    s9 -= carry[9] << 21;
    carry[11] = (s11 + (1 << 20)) >> 21;
    s12 += carry[11];
    s11 -= carry[11] << 21;
    carry[13] = (s13 + (1 << 20)) >> 21;
    s14 += carry[13];
    s13 -= carry[13] << 21;
    carry[15] = (s15 + (1 << 20)) >> 21;
    s16 += carry[15];
    s15 -= carry[15] << 21;
    s5 += s17 * 666643;
    s6 += s17 * 470296;
    s7 += s17 * 654183;
    s8 -= s17 * 997805;
    s9 += s17 * 136657;
    s10 -= s17 * 683901;
    // s17 = 0;
    s4 += s16 * 666643;
    s5 += s16 * 470296;
    s6 += s16 * 654183;
    s7 -= s16 * 997805;
    s8 += s16 * 136657;
    s9 -= s16 * 683901;
    // s16 = 0;
    s3 += s15 * 666643;
    s4 += s15 * 470296;
    s5 += s15 * 654183;
    s6 -= s15 * 997805;
    s7 += s15 * 136657;
    s8 -= s15 * 683901;
    // s15 = 0;
    s2 += s14 * 666643;
    s3 += s14 * 470296;
    s4 += s14 * 654183;
    s5 -= s14 * 997805;
    s6 += s14 * 136657;
    s7 -= s14 * 683901;
    // s14 = 0;
    s1 += s13 * 666643;
    s2 += s13 * 470296;
    s3 += s13 * 654183;
    s4 -= s13 * 997805;
    s5 += s13 * 136657;
    s6 -= s13 * 683901;
    // s13 = 0;
    s0 += s12 * 666643;
    s1 += s12 * 470296;
    s2 += s12 * 654183;
    s3 -= s12 * 997805;
    s4 += s12 * 136657;
    s5 -= s12 * 683901;
    s12 = 0;
    carry[0] = (s0 + (1 << 20)) >> 21;
    s1 += carry[0];
    s0 -= carry[0] << 21;
    carry[2] = (s2 + (1 << 20)) >> 21;
    s3 += carry[2];
    s2 -= carry[2] << 21;
    carry[4] = (s4 + (1 << 20)) >> 21;
    s5 += carry[4];
    s4 -= carry[4] << 21;
    carry[6] = (s6 + (1 << 20)) >> 21;
    s7 += carry[6];
    s6 -= carry[6] << 21;
    carry[8] = (s8 + (1 << 20)) >> 21;
    s9 += carry[8];
    s8 -= carry[8] << 21;
    carry[10] = (s10 + (1 << 20)) >> 21;
    s11 += carry[10];
    s10 -= carry[10] << 21;
    carry[1] = (s1 + (1 << 20)) >> 21;
    s2 += carry[1];
    s1 -= carry[1] << 21;
    carry[3] = (s3 + (1 << 20)) >> 21;
    s4 += carry[3];
    s3 -= carry[3] << 21;
    carry[5] = (s5 + (1 << 20)) >> 21;
    s6 += carry[5];
    s5 -= carry[5] << 21;
    carry[7] = (s7 + (1 << 20)) >> 21;
    s8 += carry[7];
    s7 -= carry[7] << 21;
    carry[9] = (s9 + (1 << 20)) >> 21;
    s10 += carry[9];
    s9 -= carry[9] << 21;
    carry[11] = (s11 + (1 << 20)) >> 21;
    s12 += carry[11];
    s11 -= carry[11] << 21;
    s0 += s12 * 666643;
    s1 += s12 * 470296;
    s2 += s12 * 654183;
    s3 -= s12 * 997805;
    s4 += s12 * 136657;
    s5 -= s12 * 683901;
    s12 = 0;
    carry[0] = s0 >> 21;
    s1 += carry[0];
    s0 -= carry[0] << 21;
    carry[1] = s1 >> 21;
    s2 += carry[1];
    s1 -= carry[1] << 21;
    carry[2] = s2 >> 21;
    s3 += carry[2];
    s2 -= carry[2] << 21;
    carry[3] = s3 >> 21;
    s4 += carry[3];
    s3 -= carry[3] << 21;
    carry[4] = s4 >> 21;
    s5 += carry[4];
    s4 -= carry[4] << 21;
    carry[5] = s5 >> 21;
    s6 += carry[5];
    s5 -= carry[5] << 21;
    carry[6] = s6 >> 21;
    s7 += carry[6];
    s6 -= carry[6] << 21;
    carry[7] = s7 >> 21;
    s8 += carry[7];
    s7 -= carry[7] << 21;
    carry[8] = s8 >> 21;
    s9 += carry[8];
    s8 -= carry[8] << 21;
    carry[9] = s9 >> 21;
    s10 += carry[9];
    s9 -= carry[9] << 21;
    carry[10] = s10 >> 21;
    s11 += carry[10];
    s10 -= carry[10] << 21;
    carry[11] = s11 >> 21;
    s12 += carry[11];
    s11 -= carry[11] << 21;
    s0 += s12 * 666643;
    s1 += s12 * 470296;
    s2 += s12 * 654183;
    s3 -= s12 * 997805;
    s4 += s12 * 136657;
    s5 -= s12 * 683901;
    // s12 = 0;
    carry[0] = s0 >> 21;
    s1 += carry[0];
    s0 -= carry[0] << 21;
    carry[1] = s1 >> 21;
    s2 += carry[1];
    s1 -= carry[1] << 21;
    carry[2] = s2 >> 21;
    s3 += carry[2];
    s2 -= carry[2] << 21;
    carry[3] = s3 >> 21;
    s4 += carry[3];
    s3 -= carry[3] << 21;
    carry[4] = s4 >> 21;
    s5 += carry[4];
    s4 -= carry[4] << 21;
    carry[5] = s5 >> 21;
    s6 += carry[5];
    s5 -= carry[5] << 21;
    carry[6] = s6 >> 21;
    s7 += carry[6];
    s6 -= carry[6] << 21;
    carry[7] = s7 >> 21;
    s8 += carry[7];
    s7 -= carry[7] << 21;
    carry[8] = s8 >> 21;
    s9 += carry[8];
    s8 -= carry[8] << 21;
    carry[9] = s9 >> 21;
    s10 += carry[9];
    s9 -= carry[9] << 21;
    carry[10] = s10 >> 21;
    s11 += carry[10];
    s10 -= carry[10] << 21;
    //s[0] = (s0 >> 0) as u8;
    s[0] = s0 as u8;
    s[1] = (s0 >> 8) as u8;
    s[2] = ((s0 >> 16) | (s1 << 5)) as u8;
    s[3] = (s1 >> 3) as u8;
    s[4] = (s1 >> 11) as u8;
    s[5] = ((s1 >> 19) | (s2 << 2)) as u8;
    s[6] = (s2 >> 6) as u8;
    s[7] = ((s2 >> 14) | (s3 << 7)) as u8;
    s[8] = (s3 >> 1) as u8;
    s[9] = (s3 >> 9) as u8;
    s[10] = ((s3 >> 17) | (s4 << 4)) as u8;
    s[11] = (s4 >> 4) as u8;
    s[12] = (s4 >> 12) as u8;
    s[13] = ((s4 >> 20) | (s5 << 1)) as u8;
    s[14] = (s5 >> 7) as u8;
    s[15] = ((s5 >> 15) | (s6 << 6)) as u8;
    s[16] = (s6 >> 2) as u8;
    s[17] = (s6 >> 10) as u8;
    s[18] = ((s6 >> 18) | (s7 << 3)) as u8;
    s[19] = (s7 >> 5) as u8;
    s[20] = (s7 >> 13) as u8;
    //s[21] = (s8 >> 0) as u8;
    s[21] = s8 as u8;
    s[22] = (s8 >> 8) as u8;
    s[23] = ((s8 >> 16) | (s9 << 5)) as u8;
    s[24] = (s9 >> 3) as u8;
    s[25] = (s9 >> 11) as u8;
    s[26] = ((s9 >> 19) | (s10 << 2)) as u8;
    s[27] = (s10 >> 6) as u8;
    s[28] = ((s10 >> 14) | (s11 << 7)) as u8;
    s[29] = (s11 >> 1) as u8;
    s[30] = (s11 >> 9) as u8;
    s[31] = (s11 >> 17) as u8;
}

/// Hacky [`sc_add()`] cobbled together rather sub-optimally from [`sc_mul_add()`].
///
/// Input:
///
///   `a[0]+256*a[1]+...+256^31*a[31] = a`
///
///   `c[0]+256*c[1]+...+256^31*c[31] = c`
///
/// Output:
///
///   `s[0]+256*s[1]+...+256^31*s[31] = (a+c) mod l`
///
///   where `l = 2^252 + 27742317777372353535851937790883648493`.
fn sc_add(s: &mut [u8; 32], a: &[u8; 32], c: &[u8; 32]) {
    let a0 = 2097151 & load3(&a[..]);
    let a1 = 2097151 & (load4(&a[2..]) >> 5);
    let a2 = 2097151 & (load3(&a[5..]) >> 2);
    let a3 = 2097151 & (load4(&a[7..]) >> 7);
    let a4 = 2097151 & (load4(&a[10..]) >> 4);
    let a5 = 2097151 & (load3(&a[13..]) >> 1);
    let a6 = 2097151 & (load4(&a[15..]) >> 6);
    let a7 = 2097151 & (load3(&a[18..]) >> 3);
    let a8 = 2097151 & load3(&a[21..]);
    let a9 = 2097151 & (load4(&a[23..]) >> 5);
    let a10 = 2097151 & (load3(&a[26..]) >> 2);
    let a11 = load4(&a[28..]) >> 7;
    let c0 = 2097151 & load3(&c[..]);
    let c1 = 2097151 & (load4(&c[2..]) >> 5);
    let c2 = 2097151 & (load3(&c[5..]) >> 2);
    let c3 = 2097151 & (load4(&c[7..]) >> 7);
    let c4 = 2097151 & (load4(&c[10..]) >> 4);
    let c5 = 2097151 & (load3(&c[13..]) >> 1);
    let c6 = 2097151 & (load4(&c[15..]) >> 6);
    let c7 = 2097151 & (load3(&c[18..]) >> 3);
    let c8 = 2097151 & load3(&c[21..]);
    let c9 = 2097151 & (load4(&c[23..]) >> 5);
    let c10 = 2097151 & (load3(&c[26..]) >> 2);
    let c11 = load4(&c[28..]) >> 7;
    let mut carry: [i64; 23] = [0; 23];

    let mut s0 = c0 + a0;
    let mut s1 = c1 + a1;
    let mut s2 = c2 + a2;
    let mut s3 = c3 + a3;
    let mut s4 = c4 + a4;
    let mut s5 = c5 + a5;
    let mut s6 = c6 + a6;
    let mut s7 = c7 + a7;
    let mut s8 = c8 + a8;
    let mut s9 = c9 + a9;
    let mut s10 = c10 + a10;
    let mut s11 = c11 + a11;
    let mut s12 = 0;
    let mut s13 = 0;
    let mut s14 = 0;
    let mut s15 = 0;
    let mut s16 = 0;
    let mut s17 = 0;
    let mut s18 = 0;
    let mut s19 = 0;
    let mut s20 = 0;
    let mut s21 = 0;
    let mut s22 = 0;
    let mut s23 = 0;

    carry[0] = (s0 + (1 << 20)) >> 21;
    s1 += carry[0];
    s0 -= carry[0] << 21;
    carry[2] = (s2 + (1 << 20)) >> 21;
    s3 += carry[2];
    s2 -= carry[2] << 21;
    carry[4] = (s4 + (1 << 20)) >> 21;
    s5 += carry[4];
    s4 -= carry[4] << 21;
    carry[6] = (s6 + (1 << 20)) >> 21;
    s7 += carry[6];
    s6 -= carry[6] << 21;
    carry[8] = (s8 + (1 << 20)) >> 21;
    s9 += carry[8];
    s8 -= carry[8] << 21;
    carry[10] = (s10 + (1 << 20)) >> 21;
    s11 += carry[10];
    s10 -= carry[10] << 21;
    carry[12] = (s12 + (1 << 20)) >> 21;
    s13 += carry[12];
    s12 -= carry[12] << 21;
    carry[14] = (s14 + (1 << 20)) >> 21;
    s15 += carry[14];
    s14 -= carry[14] << 21;
    carry[16] = (s16 + (1 << 20)) >> 21;
    s17 += carry[16];
    s16 -= carry[16] << 21;
    carry[18] = (s18 + (1 << 20)) >> 21;
    s19 += carry[18];
    s18 -= carry[18] << 21;
    carry[20] = (s20 + (1 << 20)) >> 21;
    s21 += carry[20];
    s20 -= carry[20] << 21;
    carry[22] = (s22 + (1 << 20)) >> 21;
    s23 += carry[22];
    s22 -= carry[22] << 21;

    carry[1] = (s1 + (1 << 20)) >> 21;
    s2 += carry[1];
    s1 -= carry[1] << 21;
    carry[3] = (s3 + (1 << 20)) >> 21;
    s4 += carry[3];
    s3 -= carry[3] << 21;
    carry[5] = (s5 + (1 << 20)) >> 21;
    s6 += carry[5];
    s5 -= carry[5] << 21;
    carry[7] = (s7 + (1 << 20)) >> 21;
    s8 += carry[7];
    s7 -= carry[7] << 21;
    carry[9] = (s9 + (1 << 20)) >> 21;
    s10 += carry[9];
    s9 -= carry[9] << 21;
    carry[11] = (s11 + (1 << 20)) >> 21;
    s12 += carry[11];
    s11 -= carry[11] << 21;
    carry[13] = (s13 + (1 << 20)) >> 21;
    s14 += carry[13];
    s13 -= carry[13] << 21;
    carry[15] = (s15 + (1 << 20)) >> 21;
    s16 += carry[15];
    s15 -= carry[15] << 21;
    carry[17] = (s17 + (1 << 20)) >> 21;
    s18 += carry[17];
    s17 -= carry[17] << 21;
    carry[19] = (s19 + (1 << 20)) >> 21;
    s20 += carry[19];
    s19 -= carry[19] << 21;
    carry[21] = (s21 + (1 << 20)) >> 21;
    s22 += carry[21];
    s21 -= carry[21] << 21;

    s11 += s23 * 666643;
    s12 += s23 * 470296;
    s13 += s23 * 654183;
    s14 -= s23 * 997805;
    s15 += s23 * 136657;
    s16 -= s23 * 683901;
    // s23 = 0;

    s10 += s22 * 666643;
    s11 += s22 * 470296;
    s12 += s22 * 654183;
    s13 -= s22 * 997805;
    s14 += s22 * 136657;
    s15 -= s22 * 683901;
    // s22 = 0;

    s9 += s21 * 666643;
    s10 += s21 * 470296;
    s11 += s21 * 654183;
    s12 -= s21 * 997805;
    s13 += s21 * 136657;
    s14 -= s21 * 683901;
    // s21 = 0;

    s8 += s20 * 666643;
    s9 += s20 * 470296;
    s10 += s20 * 654183;
    s11 -= s20 * 997805;
    s12 += s20 * 136657;
    s13 -= s20 * 683901;
    // s20 = 0;

    s7 += s19 * 666643;
    s8 += s19 * 470296;
    s9 += s19 * 654183;
    s10 -= s19 * 997805;
    s11 += s19 * 136657;
    s12 -= s19 * 683901;
    // s19 = 0;

    s6 += s18 * 666643;
    s7 += s18 * 470296;
    s8 += s18 * 654183;
    s9 -= s18 * 997805;
    s10 += s18 * 136657;
    s11 -= s18 * 683901;
    // s18 = 0;

    carry[6] = (s6 + (1 << 20)) >> 21;
    s7 += carry[6];
    s6 -= carry[6] << 21;
    carry[8] = (s8 + (1 << 20)) >> 21;
    s9 += carry[8];
    s8 -= carry[8] << 21;
    carry[10] = (s10 + (1 << 20)) >> 21;
    s11 += carry[10];
    s10 -= carry[10] << 21;
    carry[12] = (s12 + (1 << 20)) >> 21;
    s13 += carry[12];
    s12 -= carry[12] << 21;
    carry[14] = (s14 + (1 << 20)) >> 21;
    s15 += carry[14];
    s14 -= carry[14] << 21;
    carry[16] = (s16 + (1 << 20)) >> 21;
    s17 += carry[16];
    s16 -= carry[16] << 21;

    carry[7] = (s7 + (1 << 20)) >> 21;
    s8 += carry[7];
    s7 -= carry[7] << 21;
    carry[9] = (s9 + (1 << 20)) >> 21;
    s10 += carry[9];
    s9 -= carry[9] << 21;
    carry[11] = (s11 + (1 << 20)) >> 21;
    s12 += carry[11];
    s11 -= carry[11] << 21;
    carry[13] = (s13 + (1 << 20)) >> 21;
    s14 += carry[13];
    s13 -= carry[13] << 21;
    carry[15] = (s15 + (1 << 20)) >> 21;
    s16 += carry[15];
    s15 -= carry[15] << 21;

    s5 += s17 * 666643;
    s6 += s17 * 470296;
    s7 += s17 * 654183;
    s8 -= s17 * 997805;
    s9 += s17 * 136657;
    s10 -= s17 * 683901;
    // s17 = 0;

    s4 += s16 * 666643;
    s5 += s16 * 470296;
    s6 += s16 * 654183;
    s7 -= s16 * 997805;
    s8 += s16 * 136657;
    s9 -= s16 * 683901;
    // s16 = 0;

    s3 += s15 * 666643;
    s4 += s15 * 470296;
    s5 += s15 * 654183;
    s6 -= s15 * 997805;
    s7 += s15 * 136657;
    s8 -= s15 * 683901;
    // s15 = 0;

    s2 += s14 * 666643;
    s3 += s14 * 470296;
    s4 += s14 * 654183;
    s5 -= s14 * 997805;
    s6 += s14 * 136657;
    s7 -= s14 * 683901;
    // s14 = 0;

    s1 += s13 * 666643;
    s2 += s13 * 470296;
    s3 += s13 * 654183;
    s4 -= s13 * 997805;
    s5 += s13 * 136657;
    s6 -= s13 * 683901;
    // s13 = 0;

    s0 += s12 * 666643;
    s1 += s12 * 470296;
    s2 += s12 * 654183;
    s3 -= s12 * 997805;
    s4 += s12 * 136657;
    s5 -= s12 * 683901;
    s12 = 0;

    carry[0] = (s0 + (1 << 20)) >> 21;
    s1 += carry[0];
    s0 -= carry[0] << 21;
    carry[2] = (s2 + (1 << 20)) >> 21;
    s3 += carry[2];
    s2 -= carry[2] << 21;
    carry[4] = (s4 + (1 << 20)) >> 21;
    s5 += carry[4];
    s4 -= carry[4] << 21;
    carry[6] = (s6 + (1 << 20)) >> 21;
    s7 += carry[6];
    s6 -= carry[6] << 21;
    carry[8] = (s8 + (1 << 20)) >> 21;
    s9 += carry[8];
    s8 -= carry[8] << 21;
    carry[10] = (s10 + (1 << 20)) >> 21;
    s11 += carry[10];
    s10 -= carry[10] << 21;

    carry[1] = (s1 + (1 << 20)) >> 21;
    s2 += carry[1];
    s1 -= carry[1] << 21;
    carry[3] = (s3 + (1 << 20)) >> 21;
    s4 += carry[3];
    s3 -= carry[3] << 21;
    carry[5] = (s5 + (1 << 20)) >> 21;
    s6 += carry[5];
    s5 -= carry[5] << 21;
    carry[7] = (s7 + (1 << 20)) >> 21;
    s8 += carry[7];
    s7 -= carry[7] << 21;
    carry[9] = (s9 + (1 << 20)) >> 21;
    s10 += carry[9];
    s9 -= carry[9] << 21;
    carry[11] = (s11 + (1 << 20)) >> 21;
    s12 += carry[11];
    s11 -= carry[11] << 21;

    s0 += s12 * 666643;
    s1 += s12 * 470296;
    s2 += s12 * 654183;
    s3 -= s12 * 997805;
    s4 += s12 * 136657;
    s5 -= s12 * 683901;
    s12 = 0;

    carry[0] = s0 >> 21;
    s1 += carry[0];
    s0 -= carry[0] << 21;
    carry[1] = s1 >> 21;
    s2 += carry[1];
    s1 -= carry[1] << 21;
    carry[2] = s2 >> 21;
    s3 += carry[2];
    s2 -= carry[2] << 21;
    carry[3] = s3 >> 21;
    s4 += carry[3];
    s3 -= carry[3] << 21;
    carry[4] = s4 >> 21;
    s5 += carry[4];
    s4 -= carry[4] << 21;
    carry[5] = s5 >> 21;
    s6 += carry[5];
    s5 -= carry[5] << 21;
    carry[6] = s6 >> 21;
    s7 += carry[6];
    s6 -= carry[6] << 21;
    carry[7] = s7 >> 21;
    s8 += carry[7];
    s7 -= carry[7] << 21;
    carry[8] = s8 >> 21;
    s9 += carry[8];
    s8 -= carry[8] << 21;
    carry[9] = s9 >> 21;
    s10 += carry[9];
    s9 -= carry[9] << 21;
    carry[10] = s10 >> 21;
    s11 += carry[10];
    s10 -= carry[10] << 21;
    carry[11] = s11 >> 21;
    s12 += carry[11];
    s11 -= carry[11] << 21;

    s0 += s12 * 666643;
    s1 += s12 * 470296;
    s2 += s12 * 654183;
    s3 -= s12 * 997805;
    s4 += s12 * 136657;
    s5 -= s12 * 683901;
    // s12 = 0;

    carry[0] = s0 >> 21;
    s1 += carry[0];
    s0 -= carry[0] << 21;
    carry[1] = s1 >> 21;
    s2 += carry[1];
    s1 -= carry[1] << 21;
    carry[2] = s2 >> 21;
    s3 += carry[2];
    s2 -= carry[2] << 21;
    carry[3] = s3 >> 21;
    s4 += carry[3];
    s3 -= carry[3] << 21;
    carry[4] = s4 >> 21;
    s5 += carry[4];
    s4 -= carry[4] << 21;
    carry[5] = s5 >> 21;
    s6 += carry[5];
    s5 -= carry[5] << 21;
    carry[6] = s6 >> 21;
    s7 += carry[6];
    s6 -= carry[6] << 21;
    carry[7] = s7 >> 21;
    s8 += carry[7];
    s7 -= carry[7] << 21;
    carry[8] = s8 >> 21;
    s9 += carry[8];
    s8 -= carry[8] << 21;
    carry[9] = s9 >> 21;
    s10 += carry[9];
    s9 -= carry[9] << 21;
    carry[10] = s10 >> 21;
    s11 += carry[10];
    s10 -= carry[10] << 21;

    //s[0] = (s0 >> 0) as u8;
    s[0] = s0 as u8;
    s[1] = (s0 >> 8) as u8;
    s[2] = ((s0 >> 16) | (s1 << 5)) as u8;
    s[3] = (s1 >> 3) as u8;
    s[4] = (s1 >> 11) as u8;
    s[5] = ((s1 >> 19) | (s2 << 2)) as u8;
    s[6] = (s2 >> 6) as u8;
    s[7] = ((s2 >> 14) | (s3 << 7)) as u8;
    s[8] = (s3 >> 1) as u8;
    s[9] = (s3 >> 9) as u8;
    s[10] = ((s3 >> 17) | (s4 << 4)) as u8;
    s[11] = (s4 >> 4) as u8;
    s[12] = (s4 >> 12) as u8;
    s[13] = ((s4 >> 20) | (s5 << 1)) as u8;
    s[14] = (s5 >> 7) as u8;
    s[15] = ((s5 >> 15) | (s6 << 6)) as u8;
    s[16] = (s6 >> 2) as u8;
    s[17] = (s6 >> 10) as u8;
    s[18] = ((s6 >> 18) | (s7 << 3)) as u8;
    s[19] = (s7 >> 5) as u8;
    s[20] = (s7 >> 13) as u8;
    //s[21] = (s8 >> 0) as u8;
    s[21] = s8 as u8;
    s[22] = (s8 >> 8) as u8;
    s[23] = ((s8 >> 16) | (s9 << 5)) as u8;
    s[24] = (s9 >> 3) as u8;
    s[25] = (s9 >> 11) as u8;
    s[26] = ((s9 >> 19) | (s10 << 2)) as u8;
    s[27] = (s10 >> 6) as u8;
    s[28] = ((s10 >> 14) | (s11 << 7)) as u8;
    s[29] = (s11 >> 1) as u8;
    s[30] = (s11 >> 9) as u8;
    s[31] = (s11 >> 17) as u8;
}

/// Hacky [`sc_sub()`] cobbled together rather sub-optimally from [`sc_mul_add()`].
///
/// Input:
///
///   `a[0]+256*a[1]+...+256^31*a[31] = a`
///
///   `c[0]+256*c[1]+...+256^31*c[31] = c`
///
/// Output:
///
///   `s[0]+256*s[1]+...+256^31*s[31] = (a-c) mod l`
///
///   where `l = 2^252 + 27742317777372353535851937790883648493`.
fn sc_sub(s: &mut [u8; 32], a: &[u8; 32], c: &[u8; 32]) {
    let a0 = 2097151 & load3(&a[..]);
    let a1 = 2097151 & (load4(&a[2..]) >> 5);
    let a2 = 2097151 & (load3(&a[5..]) >> 2);
    let a3 = 2097151 & (load4(&a[7..]) >> 7);
    let a4 = 2097151 & (load4(&a[10..]) >> 4);
    let a5 = 2097151 & (load3(&a[13..]) >> 1);
    let a6 = 2097151 & (load4(&a[15..]) >> 6);
    let a7 = 2097151 & (load3(&a[18..]) >> 3);
    let a8 = 2097151 & load3(&a[21..]);
    let a9 = 2097151 & (load4(&a[23..]) >> 5);
    let a10 = 2097151 & (load3(&a[26..]) >> 2);
    let a11 = load4(&a[28..]) >> 7;
    let c0 = 2097151 & load3(&c[..]);
    let c1 = 2097151 & (load4(&c[2..]) >> 5);
    let c2 = 2097151 & (load3(&c[5..]) >> 2);
    let c3 = 2097151 & (load4(&c[7..]) >> 7);
    let c4 = 2097151 & (load4(&c[10..]) >> 4);
    let c5 = 2097151 & (load3(&c[13..]) >> 1);
    let c6 = 2097151 & (load4(&c[15..]) >> 6);
    let c7 = 2097151 & (load3(&c[18..]) >> 3);
    let c8 = 2097151 & load3(&c[21..]);
    let c9 = 2097151 & (load4(&c[23..]) >> 5);
    let c10 = 2097151 & (load3(&c[26..]) >> 2);
    let c11 = load4(&c[28..]) >> 7;
    let mut carry = [0_i64; 23]; // [23]int64;

    let mut s0 = 1916624 - c0 + a0;
    let mut s1 = 863866 - c1 + a1;
    let mut s2 = 18828 - c2 + a2;
    let mut s3 = 1284811 - c3 + a3;
    let mut s4 = 2007799 - c4 + a4;
    let mut s5 = 456654 - c5 + a5;
    let mut s6 = 5 - c6 + a6;
    let mut s7 = 0 - c7 + a7;
    let mut s8 = 0 - c8 + a8;
    let mut s9 = 0 - c9 + a9;
    let mut s10 = 0 - c10 + a10;
    let mut s11 = 0 - c11 + a11;
    let mut s12 = 16;
    let mut s13 = 0;
    let mut s14 = 0;
    let mut s15 = 0;
    let mut s16 = 0;
    let mut s17 = 0;
    let mut s18 = 0;
    let mut s19 = 0;
    let mut s20 = 0;
    let mut s21 = 0;
    let mut s22 = 0;
    let mut s23 = 0;

    carry[0] = (s0 + (1 << 20)) >> 21;
    s1 += carry[0];
    s0 -= carry[0] << 21;
    carry[2] = (s2 + (1 << 20)) >> 21;
    s3 += carry[2];
    s2 -= carry[2] << 21;
    carry[4] = (s4 + (1 << 20)) >> 21;
    s5 += carry[4];
    s4 -= carry[4] << 21;
    carry[6] = (s6 + (1 << 20)) >> 21;
    s7 += carry[6];
    s6 -= carry[6] << 21;
    carry[8] = (s8 + (1 << 20)) >> 21;
    s9 += carry[8];
    s8 -= carry[8] << 21;
    carry[10] = (s10 + (1 << 20)) >> 21;
    s11 += carry[10];
    s10 -= carry[10] << 21;
    carry[12] = (s12 + (1 << 20)) >> 21;
    s13 += carry[12];
    s12 -= carry[12] << 21;
    carry[14] = (s14 + (1 << 20)) >> 21;
    s15 += carry[14];
    s14 -= carry[14] << 21;
    carry[16] = (s16 + (1 << 20)) >> 21;
    s17 += carry[16];
    s16 -= carry[16] << 21;
    carry[18] = (s18 + (1 << 20)) >> 21;
    s19 += carry[18];
    s18 -= carry[18] << 21;
    carry[20] = (s20 + (1 << 20)) >> 21;
    s21 += carry[20];
    s20 -= carry[20] << 21;
    carry[22] = (s22 + (1 << 20)) >> 21;
    s23 += carry[22];
    s22 -= carry[22] << 21;

    carry[1] = (s1 + (1 << 20)) >> 21;
    s2 += carry[1];
    s1 -= carry[1] << 21;
    carry[3] = (s3 + (1 << 20)) >> 21;
    s4 += carry[3];
    s3 -= carry[3] << 21;
    carry[5] = (s5 + (1 << 20)) >> 21;
    s6 += carry[5];
    s5 -= carry[5] << 21;
    carry[7] = (s7 + (1 << 20)) >> 21;
    s8 += carry[7];
    s7 -= carry[7] << 21;
    carry[9] = (s9 + (1 << 20)) >> 21;
    s10 += carry[9];
    s9 -= carry[9] << 21;
    carry[11] = (s11 + (1 << 20)) >> 21;
    s12 += carry[11];
    s11 -= carry[11] << 21;
    carry[13] = (s13 + (1 << 20)) >> 21;
    s14 += carry[13];
    s13 -= carry[13] << 21;
    carry[15] = (s15 + (1 << 20)) >> 21;
    s16 += carry[15];
    s15 -= carry[15] << 21;
    carry[17] = (s17 + (1 << 20)) >> 21;
    s18 += carry[17];
    s17 -= carry[17] << 21;
    carry[19] = (s19 + (1 << 20)) >> 21;
    s20 += carry[19];
    s19 -= carry[19] << 21;
    carry[21] = (s21 + (1 << 20)) >> 21;
    s22 += carry[21];
    s21 -= carry[21] << 21;

    s11 += s23 * 666643;
    s12 += s23 * 470296;
    s13 += s23 * 654183;
    s14 -= s23 * 997805;
    s15 += s23 * 136657;
    s16 -= s23 * 683901;
    // s23 = 0;

    s10 += s22 * 666643;
    s11 += s22 * 470296;
    s12 += s22 * 654183;
    s13 -= s22 * 997805;
    s14 += s22 * 136657;
    s15 -= s22 * 683901;
    // s22 = 0;
    s9 += s21 * 666643;
    s10 += s21 * 470296;
    s11 += s21 * 654183;
    s12 -= s21 * 997805;
    s13 += s21 * 136657;
    s14 -= s21 * 683901;
    // s21 = 0;
    s8 += s20 * 666643;
    s9 += s20 * 470296;
    s10 += s20 * 654183;
    s11 -= s20 * 997805;
    s12 += s20 * 136657;
    s13 -= s20 * 683901;
    // s20 = 0;
    s7 += s19 * 666643;
    s8 += s19 * 470296;
    s9 += s19 * 654183;
    s10 -= s19 * 997805;
    s11 += s19 * 136657;
    s12 -= s19 * 683901;
    // s19 = 0;
    s6 += s18 * 666643;
    s7 += s18 * 470296;
    s8 += s18 * 654183;
    s9 -= s18 * 997805;
    s10 += s18 * 136657;
    s11 -= s18 * 683901;
    // s18 = 0;
    carry[6] = (s6 + (1 << 20)) >> 21;
    s7 += carry[6];
    s6 -= carry[6] << 21;
    carry[8] = (s8 + (1 << 20)) >> 21;
    s9 += carry[8];
    s8 -= carry[8] << 21;
    carry[10] = (s10 + (1 << 20)) >> 21;
    s11 += carry[10];
    s10 -= carry[10] << 21;
    carry[12] = (s12 + (1 << 20)) >> 21;
    s13 += carry[12];
    s12 -= carry[12] << 21;
    carry[14] = (s14 + (1 << 20)) >> 21;
    s15 += carry[14];
    s14 -= carry[14] << 21;
    carry[16] = (s16 + (1 << 20)) >> 21;
    s17 += carry[16];
    s16 -= carry[16] << 21;
    carry[7] = (s7 + (1 << 20)) >> 21;
    s8 += carry[7];
    s7 -= carry[7] << 21;
    carry[9] = (s9 + (1 << 20)) >> 21;
    s10 += carry[9];
    s9 -= carry[9] << 21;
    carry[11] = (s11 + (1 << 20)) >> 21;
    s12 += carry[11];
    s11 -= carry[11] << 21;
    carry[13] = (s13 + (1 << 20)) >> 21;
    s14 += carry[13];
    s13 -= carry[13] << 21;
    carry[15] = (s15 + (1 << 20)) >> 21;
    s16 += carry[15];
    s15 -= carry[15] << 21;
    s5 += s17 * 666643;
    s6 += s17 * 470296;
    s7 += s17 * 654183;
    s8 -= s17 * 997805;
    s9 += s17 * 136657;
    s10 -= s17 * 683901;
    // s17 = 0;
    s4 += s16 * 666643;
    s5 += s16 * 470296;
    s6 += s16 * 654183;
    s7 -= s16 * 997805;
    s8 += s16 * 136657;
    s9 -= s16 * 683901;
    // s16 = 0;
    s3 += s15 * 666643;
    s4 += s15 * 470296;
    s5 += s15 * 654183;
    s6 -= s15 * 997805;
    s7 += s15 * 136657;
    s8 -= s15 * 683901;
    // s15 = 0;
    s2 += s14 * 666643;
    s3 += s14 * 470296;
    s4 += s14 * 654183;
    s5 -= s14 * 997805;
    s6 += s14 * 136657;
    s7 -= s14 * 683901;
    // s14 = 0;
    s1 += s13 * 666643;
    s2 += s13 * 470296;
    s3 += s13 * 654183;
    s4 -= s13 * 997805;
    s5 += s13 * 136657;
    s6 -= s13 * 683901;
    // s13 = 0;
    s0 += s12 * 666643;
    s1 += s12 * 470296;
    s2 += s12 * 654183;
    s3 -= s12 * 997805;
    s4 += s12 * 136657;
    s5 -= s12 * 683901;
    s12 = 0;
    carry[0] = (s0 + (1 << 20)) >> 21;
    s1 += carry[0];
    s0 -= carry[0] << 21;
    carry[2] = (s2 + (1 << 20)) >> 21;
    s3 += carry[2];
    s2 -= carry[2] << 21;
    carry[4] = (s4 + (1 << 20)) >> 21;
    s5 += carry[4];
    s4 -= carry[4] << 21;
    carry[6] = (s6 + (1 << 20)) >> 21;
    s7 += carry[6];
    s6 -= carry[6] << 21;
    carry[8] = (s8 + (1 << 20)) >> 21;
    s9 += carry[8];
    s8 -= carry[8] << 21;
    carry[10] = (s10 + (1 << 20)) >> 21;
    s11 += carry[10];
    s10 -= carry[10] << 21;
    carry[1] = (s1 + (1 << 20)) >> 21;
    s2 += carry[1];
    s1 -= carry[1] << 21;
    carry[3] = (s3 + (1 << 20)) >> 21;
    s4 += carry[3];
    s3 -= carry[3] << 21;
    carry[5] = (s5 + (1 << 20)) >> 21;
    s6 += carry[5];
    s5 -= carry[5] << 21;
    carry[7] = (s7 + (1 << 20)) >> 21;
    s8 += carry[7];
    s7 -= carry[7] << 21;
    carry[9] = (s9 + (1 << 20)) >> 21;
    s10 += carry[9];
    s9 -= carry[9] << 21;
    carry[11] = (s11 + (1 << 20)) >> 21;
    s12 += carry[11];
    s11 -= carry[11] << 21;
    s0 += s12 * 666643;
    s1 += s12 * 470296;
    s2 += s12 * 654183;
    s3 -= s12 * 997805;
    s4 += s12 * 136657;
    s5 -= s12 * 683901;
    s12 = 0;
    carry[0] = s0 >> 21;
    s1 += carry[0];
    s0 -= carry[0] << 21;
    carry[1] = s1 >> 21;
    s2 += carry[1];
    s1 -= carry[1] << 21;
    carry[2] = s2 >> 21;
    s3 += carry[2];
    s2 -= carry[2] << 21;
    carry[3] = s3 >> 21;
    s4 += carry[3];
    s3 -= carry[3] << 21;
    carry[4] = s4 >> 21;
    s5 += carry[4];
    s4 -= carry[4] << 21;
    carry[5] = s5 >> 21;
    s6 += carry[5];
    s5 -= carry[5] << 21;
    carry[6] = s6 >> 21;
    s7 += carry[6];
    s6 -= carry[6] << 21;
    carry[7] = s7 >> 21;
    s8 += carry[7];
    s7 -= carry[7] << 21;
    carry[8] = s8 >> 21;
    s9 += carry[8];
    s8 -= carry[8] << 21;
    carry[9] = s9 >> 21;
    s10 += carry[9];
    s9 -= carry[9] << 21;
    carry[10] = s10 >> 21;
    s11 += carry[10];
    s10 -= carry[10] << 21;
    carry[11] = s11 >> 21;
    s12 += carry[11];
    s11 -= carry[11] << 21;
    s0 += s12 * 666643;
    s1 += s12 * 470296;
    s2 += s12 * 654183;
    s3 -= s12 * 997805;
    s4 += s12 * 136657;
    s5 -= s12 * 683901;
    // s12 = 0;
    carry[0] = s0 >> 21;
    s1 += carry[0];
    s0 -= carry[0] << 21;
    carry[1] = s1 >> 21;
    s2 += carry[1];
    s1 -= carry[1] << 21;
    carry[2] = s2 >> 21;
    s3 += carry[2];
    s2 -= carry[2] << 21;
    carry[3] = s3 >> 21;
    s4 += carry[3];
    s3 -= carry[3] << 21;
    carry[4] = s4 >> 21;
    s5 += carry[4];
    s4 -= carry[4] << 21;
    carry[5] = s5 >> 21;
    s6 += carry[5];
    s5 -= carry[5] << 21;
    carry[6] = s6 >> 21;
    s7 += carry[6];
    s6 -= carry[6] << 21;
    carry[7] = s7 >> 21;
    s8 += carry[7];
    s7 -= carry[7] << 21;
    carry[8] = s8 >> 21;
    s9 += carry[8];
    s8 -= carry[8] << 21;
    carry[9] = s9 >> 21;
    s10 += carry[9];
    s9 -= carry[9] << 21;
    carry[10] = s10 >> 21;
    s11 += carry[10];
    s10 -= carry[10] << 21;
    //s[0] = (s0 >> 0) as u8;
    s[0] = s0 as u8;
    s[1] = (s0 >> 8) as u8;
    s[2] = ((s0 >> 16) | (s1 << 5)) as u8;
    s[3] = (s1 >> 3) as u8;
    s[4] = (s1 >> 11) as u8;
    s[5] = ((s1 >> 19) | (s2 << 2)) as u8;
    s[6] = (s2 >> 6) as u8;
    s[7] = ((s2 >> 14) | (s3 << 7)) as u8;
    s[8] = (s3 >> 1) as u8;
    s[9] = (s3 >> 9) as u8;
    s[10] = ((s3 >> 17) | (s4 << 4)) as u8;
    s[11] = (s4 >> 4) as u8;
    s[12] = (s4 >> 12) as u8;
    s[13] = ((s4 >> 20) | (s5 << 1)) as u8;
    s[14] = (s5 >> 7) as u8;
    s[15] = ((s5 >> 15) | (s6 << 6)) as u8;
    s[16] = (s6 >> 2) as u8;
    s[17] = (s6 >> 10) as u8;
    s[18] = ((s6 >> 18) | (s7 << 3)) as u8;
    s[19] = (s7 >> 5) as u8;
    s[20] = (s7 >> 13) as u8;
    //s[21] = (s8 >> 0) as u8;
    s[21] = s8 as u8;
    s[22] = (s8 >> 8) as u8;
    s[23] = ((s8 >> 16) | (s9 << 5)) as u8;
    s[24] = (s9 >> 3) as u8;
    s[25] = (s9 >> 11) as u8;
    s[26] = ((s9 >> 19) | (s10 << 2)) as u8;
    s[27] = (s10 >> 6) as u8;
    s[28] = ((s10 >> 14) | (s11 << 7)) as u8;
    s[29] = (s11 >> 1) as u8;
    s[30] = (s11 >> 9) as u8;
    s[31] = (s11 >> 17) as u8;
}

/// Hacky [`sc_mul()`] cobbled together rather sub-optimally from [`sc_mul_add()`].
///
/// Input:
///
///   `a[0]+256*a[1]+...+256^31*a[31] = a`
///
///   `b[0]+256*b[1]+...+256^31*b[31] = b`
///
/// Output:
///
///   `s[0]+256*s[1]+...+256^31*s[31] = (ab) mod l`
///
///   where `l = 2^252 + 27742317777372353535851937790883648493`.
fn sc_mul(s: &mut [u8; 32], a: &[u8; 32], b: &[u8; 32]) {
    let a0 = 2097151 & load3(&a[..]);
    let a1 = 2097151 & (load4(&a[2..]) >> 5);
    let a2 = 2097151 & (load3(&a[5..]) >> 2);
    let a3 = 2097151 & (load4(&a[7..]) >> 7);
    let a4 = 2097151 & (load4(&a[10..]) >> 4);
    let a5 = 2097151 & (load3(&a[13..]) >> 1);
    let a6 = 2097151 & (load4(&a[15..]) >> 6);
    let a7 = 2097151 & (load3(&a[18..]) >> 3);
    let a8 = 2097151 & load3(&a[21..]);
    let a9 = 2097151 & (load4(&a[23..]) >> 5);
    let a10 = 2097151 & (load3(&a[26..]) >> 2);
    let a11 = load4(&a[28..]) >> 7;
    let b0 = 2097151 & load3(&b[..]);
    let b1 = 2097151 & (load4(&b[2..]) >> 5);
    let b2 = 2097151 & (load3(&b[5..]) >> 2);
    let b3 = 2097151 & (load4(&b[7..]) >> 7);
    let b4 = 2097151 & (load4(&b[10..]) >> 4);
    let b5 = 2097151 & (load3(&b[13..]) >> 1);
    let b6 = 2097151 & (load4(&b[15..]) >> 6);
    let b7 = 2097151 & (load3(&b[18..]) >> 3);
    let b8 = 2097151 & load3(&b[21..]);
    let b9 = 2097151 & (load4(&b[23..]) >> 5);
    let b10 = 2097151 & (load3(&b[26..]) >> 2);
    let b11 = load4(&b[28..]) >> 7;
    let c0 = 0;
    let c1 = 0;
    let c2 = 0;
    let c3 = 0;
    let c4 = 0;
    let c5 = 0;
    let c6 = 0;
    let c7 = 0;
    let c8 = 0;
    let c9 = 0;
    let c10 = 0;
    let c11 = 0;
    let mut carry: [i64; 23] = [0; 23];

    let mut s0 = c0 + a0 * b0;
    let mut s1 = c1 + a0 * b1 + a1 * b0;
    let mut s2 = c2 + a0 * b2 + a1 * b1 + a2 * b0;
    let mut s3 = c3 + a0 * b3 + a1 * b2 + a2 * b1 + a3 * b0;
    let mut s4 = c4 + a0 * b4 + a1 * b3 + a2 * b2 + a3 * b1 + a4 * b0;
    let mut s5 = c5 + a0 * b5 + a1 * b4 + a2 * b3 + a3 * b2 + a4 * b1 + a5 * b0;
    let mut s6 = c6 + a0 * b6 + a1 * b5 + a2 * b4 + a3 * b3 + a4 * b2 + a5 * b1 + a6 * b0;
    let mut s7 = c7 + a0 * b7 + a1 * b6 + a2 * b5 + a3 * b4 + a4 * b3 + a5 * b2 + a6 * b1 + a7 * b0;
    let mut s8 = c8
        + a0 * b8
        + a1 * b7
        + a2 * b6
        + a3 * b5
        + a4 * b4
        + a5 * b3
        + a6 * b2
        + a7 * b1
        + a8 * b0;
    let mut s9 = c9
        + a0 * b9
        + a1 * b8
        + a2 * b7
        + a3 * b6
        + a4 * b5
        + a5 * b4
        + a6 * b3
        + a7 * b2
        + a8 * b1
        + a9 * b0;
    let mut s10 = c10
        + a0 * b10
        + a1 * b9
        + a2 * b8
        + a3 * b7
        + a4 * b6
        + a5 * b5
        + a6 * b4
        + a7 * b3
        + a8 * b2
        + a9 * b1
        + a10 * b0;
    let mut s11 = c11
        + a0 * b11
        + a1 * b10
        + a2 * b9
        + a3 * b8
        + a4 * b7
        + a5 * b6
        + a6 * b5
        + a7 * b4
        + a8 * b3
        + a9 * b2
        + a10 * b1
        + a11 * b0;
    let mut s12 = a1 * b11
        + a2 * b10
        + a3 * b9
        + a4 * b8
        + a5 * b7
        + a6 * b6
        + a7 * b5
        + a8 * b4
        + a9 * b3
        + a10 * b2
        + a11 * b1;
    let mut s13 = a2 * b11
        + a3 * b10
        + a4 * b9
        + a5 * b8
        + a6 * b7
        + a7 * b6
        + a8 * b5
        + a9 * b4
        + a10 * b3
        + a11 * b2;
    let mut s14 =
        a3 * b11 + a4 * b10 + a5 * b9 + a6 * b8 + a7 * b7 + a8 * b6 + a9 * b5 + a10 * b4 + a11 * b3;
    let mut s15 = a4 * b11 + a5 * b10 + a6 * b9 + a7 * b8 + a8 * b7 + a9 * b6 + a10 * b5 + a11 * b4;
    let mut s16 = a5 * b11 + a6 * b10 + a7 * b9 + a8 * b8 + a9 * b7 + a10 * b6 + a11 * b5;
    let mut s17 = a6 * b11 + a7 * b10 + a8 * b9 + a9 * b8 + a10 * b7 + a11 * b6;
    let mut s18 = a7 * b11 + a8 * b10 + a9 * b9 + a10 * b8 + a11 * b7;
    let mut s19 = a8 * b11 + a9 * b10 + a10 * b9 + a11 * b8;
    let mut s20 = a9 * b11 + a10 * b10 + a11 * b9;
    let mut s21 = a10 * b11 + a11 * b10;
    let mut s22 = a11 * b11;
    let mut s23 = 0;

    carry[0] = (s0 + (1 << 20)) >> 21;
    s1 += carry[0];
    s0 -= carry[0] << 21;
    carry[2] = (s2 + (1 << 20)) >> 21;
    s3 += carry[2];
    s2 -= carry[2] << 21;
    carry[4] = (s4 + (1 << 20)) >> 21;
    s5 += carry[4];
    s4 -= carry[4] << 21;
    carry[6] = (s6 + (1 << 20)) >> 21;
    s7 += carry[6];
    s6 -= carry[6] << 21;
    carry[8] = (s8 + (1 << 20)) >> 21;
    s9 += carry[8];
    s8 -= carry[8] << 21;
    carry[10] = (s10 + (1 << 20)) >> 21;
    s11 += carry[10];
    s10 -= carry[10] << 21;
    carry[12] = (s12 + (1 << 20)) >> 21;
    s13 += carry[12];
    s12 -= carry[12] << 21;
    carry[14] = (s14 + (1 << 20)) >> 21;
    s15 += carry[14];
    s14 -= carry[14] << 21;
    carry[16] = (s16 + (1 << 20)) >> 21;
    s17 += carry[16];
    s16 -= carry[16] << 21;
    carry[18] = (s18 + (1 << 20)) >> 21;
    s19 += carry[18];
    s18 -= carry[18] << 21;
    carry[20] = (s20 + (1 << 20)) >> 21;
    s21 += carry[20];
    s20 -= carry[20] << 21;
    carry[22] = (s22 + (1 << 20)) >> 21;
    s23 += carry[22];
    s22 -= carry[22] << 21;

    carry[1] = (s1 + (1 << 20)) >> 21;
    s2 += carry[1];
    s1 -= carry[1] << 21;
    carry[3] = (s3 + (1 << 20)) >> 21;
    s4 += carry[3];
    s3 -= carry[3] << 21;
    carry[5] = (s5 + (1 << 20)) >> 21;
    s6 += carry[5];
    s5 -= carry[5] << 21;
    carry[7] = (s7 + (1 << 20)) >> 21;
    s8 += carry[7];
    s7 -= carry[7] << 21;
    carry[9] = (s9 + (1 << 20)) >> 21;
    s10 += carry[9];
    s9 -= carry[9] << 21;
    carry[11] = (s11 + (1 << 20)) >> 21;
    s12 += carry[11];
    s11 -= carry[11] << 21;
    carry[13] = (s13 + (1 << 20)) >> 21;
    s14 += carry[13];
    s13 -= carry[13] << 21;
    carry[15] = (s15 + (1 << 20)) >> 21;
    s16 += carry[15];
    s15 -= carry[15] << 21;
    carry[17] = (s17 + (1 << 20)) >> 21;
    s18 += carry[17];
    s17 -= carry[17] << 21;
    carry[19] = (s19 + (1 << 20)) >> 21;
    s20 += carry[19];
    s19 -= carry[19] << 21;
    carry[21] = (s21 + (1 << 20)) >> 21;
    s22 += carry[21];
    s21 -= carry[21] << 21;

    s11 += s23 * 666643;
    s12 += s23 * 470296;
    s13 += s23 * 654183;
    s14 -= s23 * 997805;
    s15 += s23 * 136657;
    s16 -= s23 * 683901;
    // s23 = 0;

    s10 += s22 * 666643;
    s11 += s22 * 470296;
    s12 += s22 * 654183;
    s13 -= s22 * 997805;
    s14 += s22 * 136657;
    s15 -= s22 * 683901;
    // s22 = 0;

    s9 += s21 * 666643;
    s10 += s21 * 470296;
    s11 += s21 * 654183;
    s12 -= s21 * 997805;
    s13 += s21 * 136657;
    s14 -= s21 * 683901;
    // s21 = 0;

    s8 += s20 * 666643;
    s9 += s20 * 470296;
    s10 += s20 * 654183;
    s11 -= s20 * 997805;
    s12 += s20 * 136657;
    s13 -= s20 * 683901;
    // s20 = 0;

    s7 += s19 * 666643;
    s8 += s19 * 470296;
    s9 += s19 * 654183;
    s10 -= s19 * 997805;
    s11 += s19 * 136657;
    s12 -= s19 * 683901;
    // s19 = 0;

    s6 += s18 * 666643;
    s7 += s18 * 470296;
    s8 += s18 * 654183;
    s9 -= s18 * 997805;
    s10 += s18 * 136657;
    s11 -= s18 * 683901;
    // s18 = 0;

    carry[6] = (s6 + (1 << 20)) >> 21;
    s7 += carry[6];
    s6 -= carry[6] << 21;
    carry[8] = (s8 + (1 << 20)) >> 21;
    s9 += carry[8];
    s8 -= carry[8] << 21;
    carry[10] = (s10 + (1 << 20)) >> 21;
    s11 += carry[10];
    s10 -= carry[10] << 21;
    carry[12] = (s12 + (1 << 20)) >> 21;
    s13 += carry[12];
    s12 -= carry[12] << 21;
    carry[14] = (s14 + (1 << 20)) >> 21;
    s15 += carry[14];
    s14 -= carry[14] << 21;
    carry[16] = (s16 + (1 << 20)) >> 21;
    s17 += carry[16];
    s16 -= carry[16] << 21;

    carry[7] = (s7 + (1 << 20)) >> 21;
    s8 += carry[7];
    s7 -= carry[7] << 21;
    carry[9] = (s9 + (1 << 20)) >> 21;
    s10 += carry[9];
    s9 -= carry[9] << 21;
    carry[11] = (s11 + (1 << 20)) >> 21;
    s12 += carry[11];
    s11 -= carry[11] << 21;
    carry[13] = (s13 + (1 << 20)) >> 21;
    s14 += carry[13];
    s13 -= carry[13] << 21;
    carry[15] = (s15 + (1 << 20)) >> 21;
    s16 += carry[15];
    s15 -= carry[15] << 21;

    s5 += s17 * 666643;
    s6 += s17 * 470296;
    s7 += s17 * 654183;
    s8 -= s17 * 997805;
    s9 += s17 * 136657;
    s10 -= s17 * 683901;
    // s17 = 0;

    s4 += s16 * 666643;
    s5 += s16 * 470296;
    s6 += s16 * 654183;
    s7 -= s16 * 997805;
    s8 += s16 * 136657;
    s9 -= s16 * 683901;
    // s16 = 0;

    s3 += s15 * 666643;
    s4 += s15 * 470296;
    s5 += s15 * 654183;
    s6 -= s15 * 997805;
    s7 += s15 * 136657;
    s8 -= s15 * 683901;
    // s15 = 0;

    s2 += s14 * 666643;
    s3 += s14 * 470296;
    s4 += s14 * 654183;
    s5 -= s14 * 997805;
    s6 += s14 * 136657;
    s7 -= s14 * 683901;
    // s14 = 0;

    s1 += s13 * 666643;
    s2 += s13 * 470296;
    s3 += s13 * 654183;
    s4 -= s13 * 997805;
    s5 += s13 * 136657;
    s6 -= s13 * 683901;
    // s13 = 0;

    s0 += s12 * 666643;
    s1 += s12 * 470296;
    s2 += s12 * 654183;
    s3 -= s12 * 997805;
    s4 += s12 * 136657;
    s5 -= s12 * 683901;
    s12 = 0;

    carry[0] = (s0 + (1 << 20)) >> 21;
    s1 += carry[0];
    s0 -= carry[0] << 21;
    carry[2] = (s2 + (1 << 20)) >> 21;
    s3 += carry[2];
    s2 -= carry[2] << 21;
    carry[4] = (s4 + (1 << 20)) >> 21;
    s5 += carry[4];
    s4 -= carry[4] << 21;
    carry[6] = (s6 + (1 << 20)) >> 21;
    s7 += carry[6];
    s6 -= carry[6] << 21;
    carry[8] = (s8 + (1 << 20)) >> 21;
    s9 += carry[8];
    s8 -= carry[8] << 21;
    carry[10] = (s10 + (1 << 20)) >> 21;
    s11 += carry[10];
    s10 -= carry[10] << 21;

    carry[1] = (s1 + (1 << 20)) >> 21;
    s2 += carry[1];
    s1 -= carry[1] << 21;
    carry[3] = (s3 + (1 << 20)) >> 21;
    s4 += carry[3];
    s3 -= carry[3] << 21;
    carry[5] = (s5 + (1 << 20)) >> 21;
    s6 += carry[5];
    s5 -= carry[5] << 21;
    carry[7] = (s7 + (1 << 20)) >> 21;
    s8 += carry[7];
    s7 -= carry[7] << 21;
    carry[9] = (s9 + (1 << 20)) >> 21;
    s10 += carry[9];
    s9 -= carry[9] << 21;
    carry[11] = (s11 + (1 << 20)) >> 21;
    s12 += carry[11];
    s11 -= carry[11] << 21;

    s0 += s12 * 666643;
    s1 += s12 * 470296;
    s2 += s12 * 654183;
    s3 -= s12 * 997805;
    s4 += s12 * 136657;
    s5 -= s12 * 683901;
    s12 = 0;

    carry[0] = s0 >> 21;
    s1 += carry[0];
    s0 -= carry[0] << 21;
    carry[1] = s1 >> 21;
    s2 += carry[1];
    s1 -= carry[1] << 21;
    carry[2] = s2 >> 21;
    s3 += carry[2];
    s2 -= carry[2] << 21;
    carry[3] = s3 >> 21;
    s4 += carry[3];
    s3 -= carry[3] << 21;
    carry[4] = s4 >> 21;
    s5 += carry[4];
    s4 -= carry[4] << 21;
    carry[5] = s5 >> 21;
    s6 += carry[5];
    s5 -= carry[5] << 21;
    carry[6] = s6 >> 21;
    s7 += carry[6];
    s6 -= carry[6] << 21;
    carry[7] = s7 >> 21;
    s8 += carry[7];
    s7 -= carry[7] << 21;
    carry[8] = s8 >> 21;
    s9 += carry[8];
    s8 -= carry[8] << 21;
    carry[9] = s9 >> 21;
    s10 += carry[9];
    s9 -= carry[9] << 21;
    carry[10] = s10 >> 21;
    s11 += carry[10];
    s10 -= carry[10] << 21;
    carry[11] = s11 >> 21;
    s12 += carry[11];
    s11 -= carry[11] << 21;

    s0 += s12 * 666643;
    s1 += s12 * 470296;
    s2 += s12 * 654183;
    s3 -= s12 * 997805;
    s4 += s12 * 136657;
    s5 -= s12 * 683901;
    // s12 = 0;

    carry[0] = s0 >> 21;
    s1 += carry[0];
    s0 -= carry[0] << 21;
    carry[1] = s1 >> 21;
    s2 += carry[1];
    s1 -= carry[1] << 21;
    carry[2] = s2 >> 21;
    s3 += carry[2];
    s2 -= carry[2] << 21;
    carry[3] = s3 >> 21;
    s4 += carry[3];
    s3 -= carry[3] << 21;
    carry[4] = s4 >> 21;
    s5 += carry[4];
    s4 -= carry[4] << 21;
    carry[5] = s5 >> 21;
    s6 += carry[5];
    s5 -= carry[5] << 21;
    carry[6] = s6 >> 21;
    s7 += carry[6];
    s6 -= carry[6] << 21;
    carry[7] = s7 >> 21;
    s8 += carry[7];
    s7 -= carry[7] << 21;
    carry[8] = s8 >> 21;
    s9 += carry[8];
    s8 -= carry[8] << 21;
    carry[9] = s9 >> 21;
    s10 += carry[9];
    s9 -= carry[9] << 21;
    carry[10] = s10 >> 21;
    s11 += carry[10];
    s10 -= carry[10] << 21;

    //s[0] = (s0 >> 0) as u8;
    s[0] = s0 as u8;
    s[1] = (s0 >> 8) as u8;
    s[2] = ((s0 >> 16) | (s1 << 5)) as u8;
    s[3] = (s1 >> 3) as u8;
    s[4] = (s1 >> 11) as u8;
    s[5] = ((s1 >> 19) | (s2 << 2)) as u8;
    s[6] = (s2 >> 6) as u8;
    s[7] = ((s2 >> 14) | (s3 << 7)) as u8;
    s[8] = (s3 >> 1) as u8;
    s[9] = (s3 >> 9) as u8;
    s[10] = ((s3 >> 17) | (s4 << 4)) as u8;
    s[11] = (s4 >> 4) as u8;
    s[12] = (s4 >> 12) as u8;
    s[13] = ((s4 >> 20) | (s5 << 1)) as u8;
    s[14] = (s5 >> 7) as u8;
    s[15] = ((s5 >> 15) | (s6 << 6)) as u8;
    s[16] = (s6 >> 2) as u8;
    s[17] = (s6 >> 10) as u8;
    s[18] = ((s6 >> 18) | (s7 << 3)) as u8;
    s[19] = (s7 >> 5) as u8;
    s[20] = (s7 >> 13) as u8;
    //s[21] = (s8 >> 0) as u8;
    s[21] = s8 as u8;
    s[22] = (s8 >> 8) as u8;
    s[23] = ((s8 >> 16) | (s9 << 5)) as u8;
    s[24] = (s9 >> 3) as u8;
    s[25] = (s9 >> 11) as u8;
    s[26] = ((s9 >> 19) | (s10 << 2)) as u8;
    s[27] = (s10 >> 6) as u8;
    s[28] = ((s10 >> 14) | (s11 << 7)) as u8;
    s[29] = (s11 >> 1) as u8;
    s[30] = (s11 >> 9) as u8;
    s[31] = (s11 >> 17) as u8;
}

pub(crate) fn new_scalar_int(i: BigInt) -> Scalar {
    let s = Scalar::default();
    s.set_int(&mut Int::new_int(i, FULL_ORDER.clone()))
}<|MERGE_RESOLUTION|>--- conflicted
+++ resolved
@@ -78,9 +78,7 @@
 
 impl Display for Scalar {
     fn fmt(&self, f: &mut std::fmt::Formatter<'_>) -> std::fmt::Result {
-        let mut b = self.as_int().marshal_binary().unwrap().to_vec();
-        b.resize(32, 0);
-        write!(f, "{}", hex::encode(b))
+        write!(f, "Ed25519Scalar({self:#x})")
     }
 }
 
@@ -88,6 +86,8 @@
     fn marshal_binary(&self) -> Result<Vec<u8>, MarshallingError> {
         let mut b = self.as_int().marshal_binary()?;
         b.resize(32, 0);
+
+        //TODO: should not self.v.to_vec() be enough?
 
         Ok(b)
     }
@@ -105,7 +105,6 @@
     }
 }
 
-<<<<<<< HEAD
 impl LowerHex for Scalar {
     fn fmt(&self, f: &mut std::fmt::Formatter<'_>) -> std::fmt::Result {
         let prefix = if f.alternate() { "0x" } else { "" };
@@ -122,10 +121,7 @@
     }
 }
 
-use std::fmt::{LowerHex, UpperHex};
-=======
-use std::fmt::Display;
->>>>>>> 83ccc989
+use std::fmt::{Display, LowerHex, UpperHex};
 use std::ops;
 impl_op_ex!(*|a: &Scalar, b: &Scalar| -> Scalar {
     let mut v = [0_u8; 32];
