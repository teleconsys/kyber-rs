use std::ops::Add;

use num_bigint_dig::BigInt;

use super::{constants::PRIME_ORDER, FactoredScalar, SimpleCTScalar};
use crate::Scalar as ScalarTrait;
use crate::{
    encoding::Marshaling,
    group::{
        edwards25519::{scalar_test_types::ONE, Scalar},
        ScalarCanCheckCanonical,
    },
    util::random::random_stream,
};

#[test]
fn test_factored_scalar() {
    test_simple(FactoredScalar::default)
}

#[test]
fn test_simple_ct_scalar() {
    test_simple(SimpleCTScalar::default)
}

#[test]
fn test_string() {
    // Create a scalar that would trigger #262.
    let mut s = Scalar::default();
    s = s.set_int64(0x100);
<<<<<<< HEAD
    s = s + ONE.clone();
=======
    s = s + *ONE;
    let _z = s.to_string();
>>>>>>> 83ccc989
    assert_eq!(
        format!("{s:x}"),
        "0101000000000000000000000000000000000000000000000000000000000000",
<<<<<<< HEAD
        "unexpected result from string(): {s:x}"
=======
        "unexpected result from string(): {}",
        s
>>>>>>> 83ccc989
    );
}

#[test]
fn test_negative_big_int() {
    // Create a scalar that would trigger #262.
    let mut s = Scalar::default();
    s = s.set_int64(-1);
    assert_eq!(
        format!("{s:x}"),
        "ecd3f55c1a631258d69cf7a2def9de1400000000000000000000000000000010",
<<<<<<< HEAD
        "unexpected result: {s:x}"
=======
        "unexpected result: {}",
        s
>>>>>>> 83ccc989
    );
}

#[test]
fn test_positive_big_int() {
    // Create a scalar that would trigger #262.
    let mut s = Scalar::default();
    s = s.set_int64(1);
    assert_eq!(
        format!("{s:x}"),
        "0100000000000000000000000000000000000000000000000000000000000000",
<<<<<<< HEAD
        "unexpected result: {s:x}"
=======
        "unexpected result: {}",
        s
>>>>>>> 83ccc989
    );
}

#[test]
fn test_scalar_marshal() {
    let s = Scalar::default();

    assert_eq!("ed.scala", std::str::from_utf8(&s.marshal_id()).unwrap());
}

#[test]
fn test_set_bytes_le() {
    let mut s = Scalar::default();
    s = s.set_bytes(&[0, 1, 2, 3]);
    assert_eq!(
        format!("{s:x}"),
        "0001020300000000000000000000000000000000000000000000000000000000",
<<<<<<< HEAD
        "unexpected result from string(): {s:x}"
=======
        "unexpected result from string(): {}",
        s
>>>>>>> 83ccc989
    );
}

fn test_simple<T: ScalarTrait>(new: fn() -> T) {
    let mut s1 = new();
    let mut s2 = new();
    s1 = s1.set_int64(2);
    s2 = s2.pick(&mut random_stream::RandStream::default());

    let s22 = s2.clone() + s2.clone();

    assert_eq!(s1 * s2, s22);
}

/// Test_ScalarIsCanonical ensures that scalars >= primeOrder are
/// considered non canonical.
#[test]
fn test_scalar_is_canonical() {
    let mut candidate = BigInt::from(-2_i64);
    candidate = candidate.add(PRIME_ORDER.clone());
    let mut candidate_buf = candidate.to_bytes_le().1;

    let expected = [true, true, false, false];

    // We check in range [L-2, L+4)
    (0..4).for_each(|i| {
        assert_eq!(
            expected[i],
            Scalar::default().is_canonical(&candidate_buf),
            "`lMinus2 + {i}` does not pass canonicality test"
        );
        candidate_buf[0] += 1;
    });
}<|MERGE_RESOLUTION|>--- conflicted
+++ resolved
@@ -28,21 +28,11 @@
     // Create a scalar that would trigger #262.
     let mut s = Scalar::default();
     s = s.set_int64(0x100);
-<<<<<<< HEAD
-    s = s + ONE.clone();
-=======
     s = s + *ONE;
-    let _z = s.to_string();
->>>>>>> 83ccc989
     assert_eq!(
         format!("{s:x}"),
         "0101000000000000000000000000000000000000000000000000000000000000",
-<<<<<<< HEAD
         "unexpected result from string(): {s:x}"
-=======
-        "unexpected result from string(): {}",
-        s
->>>>>>> 83ccc989
     );
 }
 
@@ -54,12 +44,7 @@
     assert_eq!(
         format!("{s:x}"),
         "ecd3f55c1a631258d69cf7a2def9de1400000000000000000000000000000010",
-<<<<<<< HEAD
         "unexpected result: {s:x}"
-=======
-        "unexpected result: {}",
-        s
->>>>>>> 83ccc989
     );
 }
 
@@ -71,12 +56,7 @@
     assert_eq!(
         format!("{s:x}"),
         "0100000000000000000000000000000000000000000000000000000000000000",
-<<<<<<< HEAD
         "unexpected result: {s:x}"
-=======
-        "unexpected result: {}",
-        s
->>>>>>> 83ccc989
     );
 }
 
@@ -94,12 +74,7 @@
     assert_eq!(
         format!("{s:x}"),
         "0001020300000000000000000000000000000000000000000000000000000000",
-<<<<<<< HEAD
         "unexpected result from string(): {s:x}"
-=======
-        "unexpected result from string(): {}",
-        s
->>>>>>> 83ccc989
     );
 }
 
