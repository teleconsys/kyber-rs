<<<<<<< HEAD
use crate::group::edwards25519::scalar::Scalar;
use crate::group::Group;
=======
use anyhow::Result;

use crate::{group::edwards25519::scalar::Scalar, util::random};
use crate::group::group::Group;
>>>>>>> dea36d5d

use super::Point;
use sha2::{Digest, Sha512};

/// Curve represents the Ed25519 group.
/// There are no parameters and no initialization is required
/// because it supports only this one specific curve.
#[derive(Clone, Copy)]
pub struct Curve {}

impl Group<Scalar, Point> for Curve {
    /// Return the name of the curve, "Ed25519".
    fn string(&self) -> String {
        "Ed25519".to_string()
    }

    /// scalar creates a new scalar for the prime-order subgroup of the Ed25519 curve.
    /// The scalars in this package implement kyber.scalar's SetBytes
    /// method, interpreting the bytes as a little-endian integer, in order to remain
    /// compatible with other Ed25519 implementations, and with the standard implementation
    /// of the EdDSA signature.
    fn scalar(&self) -> Scalar {
        Scalar::default()
    }

    fn point(&self) -> Point {
        Point::default()
    }
}

impl Curve {
    /// ScalarLen returns 32, the size in bytes of an encoded scalar
    /// for the Ed25519 curve.
    fn scalar_len() -> usize {
        return 32;
    }

    // PointLen returns 32, the size in bytes of an encoded Point on the Ed25519 curve.
    fn point_len() -> usize {
        return 32;
    }

    /// NewKeyAndSeedWithInput returns a formatted Ed25519 key (avoid subgroup attack by
    /// requiring it to be a multiple of 8). It also returns the input and the digest used
    /// to generate the key.
    pub fn new_key_and_seed_with_input(self, buffer: &[u8]) -> (Scalar, &[u8], Vec<u8>) {
        let mut hasher = Sha512::new();
        hasher.update(buffer);

        let mut digest = hasher.finalize();
        digest[0] &= 0xf8;
        digest[31] &= 0x7f;
        digest[31] |= 0x40;

        let mut secret = self.scalar();
        secret.v.copy_from_slice(&digest[0..32]);

        return (secret, buffer, digest.to_vec()[32..].to_vec());
    }

    /// NewKeyAndSeed returns a formatted Ed25519 key (avoid subgroup attack by requiring
    /// it to be a multiple of 8). It also returns the seed and the input used to generate
    /// the key.
    pub fn new_key_and_seed<S: crate::cipher::Stream>(
        self,
        stream: &mut S,
    ) -> Result<(Scalar, Vec<u8>, Vec<u8>)> {
        let mut buffer = vec![0u8; 32];
        random::bytes(&mut buffer, stream)?;
        let (sc, buff, digest) = self.new_key_and_seed_with_input(&buffer);
        
        Ok((sc, buff.to_vec(), digest))
    }

    /// NewKey returns a formatted Ed25519 key (avoiding subgroup attack by requiring
    /// it to be a multiple of 8). NewKey implements the kyber/util/key.Generator interface.
    pub fn new_key<S: crate::cipher::Stream>(self, stream: &mut S) -> Result<Scalar> {
        let (secret, _, _) = self.new_key_and_seed(stream)?;
        Ok(secret)
    }
}


impl Default for Curve {
    fn default() -> Self {
        Curve {}
    }
}

#[cfg(test)]
mod tests {
    #[test]
    fn a() {}
}<|MERGE_RESOLUTION|>--- conflicted
+++ resolved
@@ -1,12 +1,6 @@
-<<<<<<< HEAD
-use crate::group::edwards25519::scalar::Scalar;
 use crate::group::Group;
-=======
+use crate::{group::edwards25519::scalar::Scalar, util::random};
 use anyhow::Result;
-
-use crate::{group::edwards25519::scalar::Scalar, util::random};
-use crate::group::group::Group;
->>>>>>> dea36d5d
 
 use super::Point;
 use sha2::{Digest, Sha512};
@@ -77,7 +71,7 @@
         let mut buffer = vec![0u8; 32];
         random::bytes(&mut buffer, stream)?;
         let (sc, buff, digest) = self.new_key_and_seed_with_input(&buffer);
-        
+
         Ok((sc, buff.to_vec(), digest))
     }
 
@@ -88,7 +82,6 @@
         Ok(secret)
     }
 }
-
 
 impl Default for Curve {
     fn default() -> Self {
