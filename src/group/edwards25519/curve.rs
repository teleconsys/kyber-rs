<<<<<<< HEAD
use std::marker::PhantomData;

use crate::group::edwards25519::Point as EdPoint;
use crate::group::edwards25519::Scalar as EdScalar;
use crate::util::random;
use crate::{group::Group, Scalar};
=======
use crate::util::key::Generator;

use crate::group::Group;
use crate::{group::edwards25519::scalar::Scalar, util::random};
>>>>>>> dc8a7d4e
use anyhow::Result;

use sha2::{Digest, Sha512};

/// Curve represents the Ed25519 group.
/// There are no parameters and no initialization is required
/// because it supports only this one specific curve.
#[derive(Clone, Copy)]
pub struct Curve<SCALAR: Scalar> {
    _phantom: PhantomData<SCALAR>,
}

impl<SCALAR: Scalar> Curve<SCALAR> {
    pub const fn new() -> Self {
        Curve {
            _phantom: PhantomData,
        }
    }
}

impl Group<EdScalar, EdPoint> for Curve<EdScalar> {
    /// Return the name of the curve, "Ed25519".
    fn string(&self) -> String {
        "Ed25519".to_string()
    }

    /// scalar creates a new scalar for the prime-order subgroup of the Ed25519 curve.
    /// The scalars in this package implement kyber.scalar's SetBytes
    /// method, interpreting the bytes as a little-endian integer, in order to remain
    /// compatible with other Ed25519 implementations, and with the standard implementation
    /// of the EdDSA signature.
    fn scalar(&self) -> EdScalar {
        EdScalar::default()
    }

    fn point(&self) -> EdPoint {
        EdPoint::default()
    }
}

impl Curve<EdScalar> {
    /// ScalarLen returns 32, the size in bytes of an encoded scalar
    /// for the Ed25519 curve.
    fn scalar_len() -> usize {
        return 32;
    }

    // PointLen returns 32, the size in bytes of an encoded Point on the Ed25519 curve.
    fn point_len() -> usize {
        return 32;
    }

    /// NewKeyAndSeedWithInput returns a formatted Ed25519 key (avoid subgroup attack by
    /// requiring it to be a multiple of 8). It also returns the input and the digest used
    /// to generate the key.
    pub fn new_key_and_seed_with_input(self, buffer: &[u8]) -> (EdScalar, &[u8], Vec<u8>) {
        let mut hasher = Sha512::new();
        hasher.update(buffer);

        let mut digest = hasher.finalize();
        digest[0] &= 0xf8;
        digest[31] &= 0x7f;
        digest[31] |= 0x40;

        let mut secret = self.scalar();
        secret.v.copy_from_slice(&digest[0..32]);

        return (secret, buffer, digest.to_vec()[32..].to_vec());
    }

    /// NewKeyAndSeed returns a formatted Ed25519 key (avoid subgroup attack by requiring
    /// it to be a multiple of 8). It also returns the seed and the input used to generate
    /// the key.
    pub fn new_key_and_seed<S: crate::cipher::Stream>(
        self,
        stream: &mut S,
    ) -> Result<(EdScalar, Vec<u8>, Vec<u8>)> {
        let mut buffer = vec![0u8; 32];
        random::bytes(&mut buffer, stream)?;
        let (sc, buff, digest) = self.new_key_and_seed_with_input(&buffer);

        Ok((sc, buff.to_vec(), digest))
    }

    
}

impl Generator<Scalar> for Curve {
    /// NewKey returns a formatted Ed25519 key (avoiding subgroup attack by requiring
    /// it to be a multiple of 8). NewKey implements the kyber/util/key.Generator interface.
<<<<<<< HEAD
    pub fn new_key<S: crate::cipher::Stream>(self, stream: &mut S) -> Result<EdScalar> {
=======
    fn new_key<S: crate::cipher::Stream>(self, stream: &mut S) -> Result<Scalar> {
>>>>>>> dc8a7d4e
        let (secret, _, _) = self.new_key_and_seed(stream)?;
        Ok(secret)
    }
}

impl<SCALAR> Default for Curve<SCALAR>
where
    SCALAR: Scalar,
{
    fn default() -> Self {
        Curve {
            _phantom: PhantomData,
        }
    }
}<|MERGE_RESOLUTION|>--- conflicted
+++ resolved
@@ -1,16 +1,10 @@
-<<<<<<< HEAD
 use std::marker::PhantomData;
 
 use crate::group::edwards25519::Point as EdPoint;
 use crate::group::edwards25519::Scalar as EdScalar;
+use crate::util::key::Generator;
 use crate::util::random;
 use crate::{group::Group, Scalar};
-=======
-use crate::util::key::Generator;
-
-use crate::group::Group;
-use crate::{group::edwards25519::scalar::Scalar, util::random};
->>>>>>> dc8a7d4e
 use anyhow::Result;
 
 use sha2::{Digest, Sha512};
@@ -94,18 +88,12 @@
 
         Ok((sc, buff.to_vec(), digest))
     }
-
-    
 }
 
-impl Generator<Scalar> for Curve {
+impl Generator<EdScalar> for Curve<EdScalar> {
     /// NewKey returns a formatted Ed25519 key (avoiding subgroup attack by requiring
     /// it to be a multiple of 8). NewKey implements the kyber/util/key.Generator interface.
-<<<<<<< HEAD
-    pub fn new_key<S: crate::cipher::Stream>(self, stream: &mut S) -> Result<EdScalar> {
-=======
-    fn new_key<S: crate::cipher::Stream>(self, stream: &mut S) -> Result<Scalar> {
->>>>>>> dc8a7d4e
+    fn new_key<S: crate::cipher::Stream>(self, stream: &mut S) -> Result<EdScalar> {
         let (secret, _, _) = self.new_key_and_seed(stream)?;
         Ok(secret)
     }
