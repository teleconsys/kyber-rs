use rand::Rng;
use vss::KEY_SIZE;

use crate::{
    dh::{Dh, DhError},
    encoding::BinaryMarshaler,
    group::edwards25519::{Point as EdPoint, Scalar as EdScalar, SuiteEd25519},
    share::vss::{
        rabin::vss::{self, find_pub, new_verifier, recover_secret, session_id, Response},
        suite::Suite,
        VSSError,
    },
    sign::{error::SignatureError, schnorr},
    Group, Point, Random, Scalar,
};

use super::vss::{minimum_t, new_dealer, Dealer, Verifier};

fn suite() -> SuiteEd25519 {
    SuiteEd25519::new_blake3_sha256_ed25519()
}

#[derive(Clone)]
struct TestData<SUITE: Suite> {
    suite: SUITE,
    nb_verifiers: usize,
    vss_threshold: usize,

    verifiers_pub: Vec<SUITE::POINT>,
    verifiers_sec: Vec<<SUITE::POINT as Point>::SCALAR>,

    dealer_pub: SUITE::POINT,
    dealer_sec: <SUITE::POINT as Point>::SCALAR,

    secret: <SUITE::POINT as Point>::SCALAR,
}
const NB_VERIFIERS: usize = 7;

fn new_test_data() -> TestData<SuiteEd25519> {
    let (verifiers_sec, verifiers_pub) = gen_commits(NB_VERIFIERS);
    let (dealer_sec, dealer_pub) = gen_pair();
    let (secret, _) = gen_pair();
    let vss_threshold = minimum_t(NB_VERIFIERS);
    TestData {
        suite: suite(),
        nb_verifiers: NB_VERIFIERS,
        vss_threshold,
        verifiers_pub,
        verifiers_sec,
        dealer_pub,
        dealer_sec,
        secret,
    }
}

#[test]
fn test_vss_whole() {
    let test_data = new_test_data();

    let (mut dealer, mut verifiers) = gen_all(&test_data);

    // 1. dispatch deal
    let mut resps = vec![];
    let enc_deals = dealer.encrypted_deals().unwrap();
    for (i, d) in enc_deals.iter().enumerate() {
        let resp = verifiers[i].process_encrypted_deal(d).unwrap();
        resps.push(resp);
    }

    // 2. dispatch responses
    for resp in resps {
        for (i, v) in verifiers.iter_mut().enumerate() {
            if resp.index == i as u32 {
                continue;
            }
            assert!(v.process_response(&resp).is_ok());
        }
        // 2.1. check dealer (no justification here)
        let justification_response = dealer.process_response(&resp);
        assert!(justification_response.is_ok());
        assert!(justification_response.unwrap().is_none());
    }

    // 3. check certified
    for v in &verifiers {
        assert!(v.deal_certified());
    }

    // 4. collect deals
    let mut deals = Vec::with_capacity(test_data.nb_verifiers);
    for v in verifiers {
        deals.push(v.deal().unwrap());
    }

    // 5. recover
    let sec = recover_secret(
        test_data.suite,
        deals,
        test_data.nb_verifiers,
        minimum_t(test_data.nb_verifiers),
    )
    .unwrap();

    assert_eq!(dealer.secret, sec);
}

#[test]
fn test_vss_dealer_new() {
    let test_data = new_test_data();
    let good_t = minimum_t(test_data.nb_verifiers);
    new_dealer(
        test_data.suite,
        test_data.dealer_sec,
        test_data.secret,
        &test_data.verifiers_pub,
        good_t,
    )
    .unwrap();

    for bad_t in [0i32, 1, -4] {
        if let Err(VSSError::InvalidThreshold(_)) = new_dealer(
            test_data.suite,
            test_data.dealer_sec,
            test_data.secret,
            &test_data.verifiers_pub,
            bad_t as usize,
        ) {
        } else {
            panic!("threshold {bad_t} should result in error");
        }
    }
}

#[test]
fn test_vss_verifier_new() {
    let test_data = new_test_data();
    let rand_idx = rand::thread_rng().gen::<usize>() % test_data.verifiers_pub.len();
    let v = new_verifier(
        &test_data.suite,
        &test_data.verifiers_sec[rand_idx],
        &test_data.dealer_pub,
        &test_data.verifiers_pub,
    )
    .unwrap();
    assert_eq!(rand_idx, v.index);

    let wrong_key = test_data
        .suite
        .scalar()
        .pick(&mut test_data.suite.random_stream());
    if let Err(VSSError::PublicKeyNotFound) = new_verifier(
        &test_data.suite,
        &wrong_key,
        &test_data.dealer_pub,
        &test_data.verifiers_pub,
    ) {
    } else {
        panic!("public key {wrong_key:?} should not be valid");
    }
}

#[test]
fn test_vss_share() {
    let test_data = new_test_data();
    let (dealer, mut verifiers) = gen_all(&test_data);
    let ver = &mut verifiers[0];
    let deal = dealer.encrypted_deal(0).unwrap();

    let resp = ver.process_encrypted_deal(&deal).unwrap();
    assert!(resp.approved);

    let aggr = ver.aggregator.as_mut().unwrap();

    for i in 1..aggr.t - 1 {
        ver.aggregator.as_mut().unwrap().responses.insert(
            i as u32,
            Response {
                approved: true,
                ..Response::default()
            },
        );
    }

    ver.set_timeout();

    // not enough approvals
    assert!(ver.deal().is_none());
    let aggr = ver.aggregator.as_mut().unwrap();
    let idx = aggr.t;
    aggr.responses.insert(
        idx as u32,
        Response {
            approved: true,
            ..Response::default()
        },
    );
    // deal not certified
    aggr.bad_dealer = true;
    assert!(ver.deal().is_none());
    let aggr = ver.aggregator.as_mut().unwrap();
    aggr.bad_dealer = false;

    assert!(ver.deal().is_some());
}

#[test]
fn test_vss_aggregator_enough_approvals() {
    let test_data = new_test_data();
    let mut dealer = gen_dealer(&test_data);
    let aggr = &mut dealer.aggregator;
    // just below
    for i in 0..aggr.t - 1 {
        aggr.responses.insert(
            i as u32,
            Response {
                approved: true,
                ..Default::default()
            },
        );
    }

    dealer.set_timeout();
    let aggr = &mut dealer.aggregator;

    // assert.False(t, aggr.EnoughApprovals())
    assert!(!aggr.enough_approvals());
    assert!(dealer.secret_commit().is_none());
    let aggr = &mut dealer.aggregator;

    aggr.responses.insert(
        aggr.t as u32,
        Response {
            approved: true,
            ..Default::default()
        },
    );
    assert!(aggr.enough_approvals());

    // for i := aggr.t + 1; i < nbVerifiers; i++ {
    for i in aggr.t + 1..NB_VERIFIERS {
        aggr.responses.insert(
            i as u32,
            Response {
                approved: true,
                ..Default::default()
            },
        );
    }
    assert!(aggr.enough_approvals());
    assert_eq!(
        test_data.suite.point().mul(&test_data.secret, None),
        dealer.secret_commit().unwrap()
    );
}

#[test]
fn test_vss_aggregator_deal_certified() {
    let test_data = new_test_data();
    let mut dealer = gen_dealer(&test_data);
    let aggr = &mut dealer.aggregator;

    for i in 0..aggr.t {
        aggr.responses.insert(
            i as u32,
            Response {
                approved: true,
                ..Default::default()
            },
        );
    }

    dealer.set_timeout();

    let aggr = &mut dealer.aggregator;
    assert!(aggr.deal_certified());
    assert_eq!(
        test_data.suite.point().mul(&test_data.secret, None),
        dealer.secret_commit().unwrap()
    );
    // bad dealer response
    let aggr = &mut dealer.aggregator;
    aggr.bad_dealer = true;
    assert!(!aggr.deal_certified());
    assert!(dealer.secret_commit().is_none());

    let aggr = &mut dealer.aggregator;
    // inconsistent state on purpose
    // too much complaints
    for i in 0..aggr.t {
        aggr.responses.insert(
            i as u32,
            Response {
                approved: false,
                ..Default::default()
            },
        );
    }
    assert!(!aggr.deal_certified());
}

#[test]
fn test_vss_verifier_decrypt_deal() {
    let test_data = new_test_data();
    let (dealer, verifiers) = gen_all(&test_data);
    let v = &verifiers[0];
    let d = &dealer.deals[0];

    // all fine
    let mut enc_d = dealer.encrypted_deal(0).unwrap();
    let dec_d = v.decrypt_deal(&enc_d).unwrap();
    let b1 = d.marshal_binary().unwrap();
    let b2 = dec_d.marshal_binary().unwrap();
    assert_eq!(b1, b2);

    // wrong dh key
    // TODO: fix this check
    let good_dh = enc_d.dhkey;
    enc_d.dhkey = test_data.suite.point();
    if let Err(VSSError::SignatureError(SignatureError::InvalidSignature(_))) =
        v.decrypt_deal(&enc_d)
    {
    } else {
        panic!("dh key should be invalid")
    };
    enc_d.dhkey = good_dh;

    // wrong signature
    // TODO: fix this check
    let good_sig = enc_d.signature;
    enc_d.signature = random_bytes(32);
    if v.decrypt_deal(&enc_d).is_err() {
    } else {
        panic!("signature should be wrong")
    };
    enc_d.signature = good_sig;

    // wrong ciphertext
    let good_cipher = enc_d.cipher;
    enc_d.cipher = random_bytes(good_cipher.len());
    if let Err(VSSError::DhError(DhError::DecryptionFailed(_))) = v.decrypt_deal(&enc_d) {
    } else {
        panic!("decryption should fail")
    };
    enc_d.cipher = good_cipher;
}

#[test]
fn test_vss_verifier_receive_deal() {
    let test_data = new_test_data();
    let (mut dealer, mut verifiers) = gen_all(&test_data);

    let mut enc_d = dealer.encrypted_deal(0).unwrap();

    let v = &mut verifiers[0];

    // correct deal
    let resp = v.process_encrypted_deal(&enc_d).unwrap();
    assert!(resp.approved);
    assert_eq!(v.index, resp.index as usize);
    assert_eq!(dealer.sid, resp.session_id);
    schnorr::verify(
        test_data.suite,
        &v.pubb,
        &resp.hash(&test_data.suite).unwrap(),
        &resp.signature,
    )
    .unwrap();
    assert_eq!(v.responses[&((v.index) as u32)], resp);

    // wrong encryption
    // TODO: fix this check
    let good_sig = enc_d.signature;
    enc_d.signature = random_bytes(32);
    if v.process_encrypted_deal(&enc_d).is_err() {
    } else {
        panic!("encryption should be invalid")
    };
    enc_d.signature = good_sig;

    let d = &mut dealer.deals[0];

    // wrong index
    let good_idx = d.sec_share.i;
    d.sec_share.i = (good_idx - 1) % NB_VERIFIERS;
    let enc_d = dealer.encrypted_deal(0).unwrap();
    if let Err(VSSError::DealWrongIndex) = v.process_encrypted_deal(&enc_d) {
    } else {
        panic!("deal's index should be wrong")
    };

    let d = &mut dealer.deals[0];
    d.sec_share.i = good_idx;

    // wrong commitments
    // TODO: fix this check
    let good_commit = d.commitments[0];
    d.commitments[0] = test_data
        .suite
        .point()
        .pick(&mut test_data.suite.random_stream());
    let enc_d = dealer.encrypted_deal(0).unwrap();
    if v.process_encrypted_deal(&enc_d).is_err() {
    } else {
        panic!("commitments should be wrong")
    };

    let d = &mut dealer.deals[0];
    d.commitments[0] = good_commit;

    // already seen twice
    if let Err(VSSError::DealAlreadyProcessed) = v.process_encrypted_deal(&enc_d) {
    } else {
        panic!("signature length should be invalid")
    };
    let mut v_aggr = v.aggregator.clone().unwrap();
    v_aggr.deal = None;

    // approval already existing from same origin, should never happen right ?
    v_aggr.responses.insert(
        (v.index) as u32,
        Response {
            approved: true,
            ..Default::default()
        },
    );
    d.commitments[0] = test_data
        .suite
        .point()
        .pick(&mut test_data.suite.random_stream());
    v.aggregator = Some(v_aggr.clone());
    if let Err(VSSError::ResponseAlreadyExisting) = v.process_encrypted_deal(&enc_d) {
    } else {
        panic!("response should already exitst")
    };
    d.commitments[0] = good_commit;

    // valid complaint
    v_aggr.deal = None;
    v_aggr.responses.remove(&(v.index as u32));
    d.rnd_share.v = test_data.suite.scalar().set_bytes(&random_bytes(32));
    v.aggregator = Some(v_aggr.clone());
    let resp = v.process_encrypted_deal(&enc_d).unwrap();
    assert!(!resp.approved);
}

#[test]
fn test_vss_aggregator_verify_justification() {
    let test_data = new_test_data();
    let (mut dealer, mut verifiers) = gen_all(&test_data);
    let v = &mut verifiers[0];
    let d = &mut dealer.deals[0];

    let wrong_v = test_data
        .suite
        .scalar()
        .pick(&mut test_data.suite.random_stream());
    let good_v = d.sec_share.v;
    d.sec_share.v = wrong_v;
    let enc_d = dealer.encrypted_deal(0).unwrap();
    let mut resp = v.process_encrypted_deal(&enc_d).unwrap();
    assert!(!resp.approved);
    assert_eq!(v.responses[&(v.index as u32)], resp);

    // in tests, pointers point to the same underlying share..
    let d = &mut dealer.deals[0];
    d.sec_share.v = good_v;

    let mut j = dealer.process_response(&resp).unwrap().unwrap();

    // invalid deal justified
    let good_v = j.deal.sec_share.v;
    j.deal.sec_share.v = wrong_v;
    if let Err(VSSError::DealDoesNotVerify) = v.process_justification(&j) {
        assert!(v.clone().aggregator.unwrap().bad_dealer)
    } else {
        panic!("justified deal should be invalid")
    };

    j.deal.sec_share.v = good_v;
    match &mut v.aggregator {
        Some(a) => a.bad_dealer = false,
        None => panic!("missing aggregator"),
    }

    // valid complaint
    assert!(v.process_justification(&j).is_ok());

    // invalid complaint
    resp.session_id = random_bytes(resp.session_id.len());
    if let Err(VSSError::ResponseInconsistentSessionId) = dealer.process_response(&resp) {
    } else {
        panic!("complaint should be invalid")
    };
    resp.session_id = dealer.sid.clone();

    // no complaints for this justification before
    match &mut v.aggregator {
        Some(a) => {
            a.responses.remove(&(v.index as u32));
        }
        None => panic!("missing aggregator"),
    }
    if let Err(VSSError::JustificationNoComplaints) = v.process_justification(&j) {
    } else {
        panic!("justification should not have complaints")
    };
    match &mut v.aggregator {
        Some(a) => {
            a.responses.insert(v.index as u32, resp);
        }
        None => panic!("missing aggregator"),
    }
}

#[test]
fn test_vss_aggregator_verify_response_duplicate() {
    let test_data = new_test_data();
    let (dealer, mut verifiers) = gen_all(&test_data);
    let enc_d1 = dealer.encrypted_deal(0).unwrap();
    let enc_d2 = dealer.encrypted_deal(1).unwrap();

    let resp1 = verifiers[0].process_encrypted_deal(&enc_d1).unwrap();
    assert!(resp1.approved);

    let resp2 = verifiers[1].process_encrypted_deal(&enc_d2).unwrap();
    assert!(resp2.approved);

    verifiers[0].process_response(&resp2).unwrap();

    match &verifiers[0].aggregator {
        Some(a) => {
            let r = &a.responses[&(verifiers[1].index as u32)];
            assert_eq!(&resp2, r);
        }
        None => panic!("missing aggregator"),
    }

    if let Err(VSSError::ResponseAlreadyExisting) = verifiers[0].process_response(&resp2) {
    } else {
        panic!("should be already existing")
    };

    let v1_idx = verifiers[1].index as u32;
    match &mut verifiers[0].aggregator {
        Some(a) => {
            a.responses.remove(&v1_idx);
            a.responses.insert(
                v1_idx,
                Response {
                    approved: true,
                    ..Default::default()
                },
            );
        }
        None => panic!("missing aggregator"),
    }
    if let Err(VSSError::ResponseAlreadyExisting) = verifiers[0].process_response(&resp2) {
    } else {
        panic!("should be already existing")
    };
}

#[test]
fn test_vss_aggregator_verify_response() {
    let test_data = new_test_data();
    let (mut dealer, mut verifiers) = gen_all(&test_data);
    let v = &mut verifiers[0];
    let deal = &mut dealer.deals[0];
    //goodSec := deal.SecShare.V
    let (wrong_sec, _) = gen_pair();
    deal.sec_share.v = wrong_sec;
    let enc_d = dealer.encrypted_deal(0).unwrap();
    // valid complaint
    let mut resp = v.process_encrypted_deal(&enc_d).unwrap();
    assert!(!resp.approved);
    assert!(v.aggregator.is_some());
    assert_eq!(resp.session_id, dealer.sid);

    let aggr = &mut v.aggregator.as_mut().unwrap();
    let r = &aggr.responses[&(v.index as u32)];
    assert!(!r.approved);

    // wrong index
    resp.index = test_data.verifiers_pub.len() as u32;
    let sig = schnorr::sign(
        &test_data.suite,
        &v.longterm,
        &resp.hash(&test_data.suite).unwrap(),
    )
    .unwrap();
    resp.signature = sig;
    if let Err(VSSError::ResponseIndexOutOfBounds) = aggr.verify_response(&resp) {
    } else {
        panic!("should be wrong index")
    };
    resp.index = 0;

    // wrong signature
    let good_sig = resp.signature;
    resp.signature = random_bytes(good_sig.len());
    if let Err(VSSError::SignatureError(_)) = aggr.verify_response(&resp) {
    } else {
        panic!("signature should not be valid")
    };
    resp.signature = good_sig;

    // wrongID
    let wrong_id = random_bytes(resp.session_id.len());
    let good_id = resp.session_id;
    resp.session_id = wrong_id;
    if let Err(VSSError::ResponseInconsistentSessionId) = aggr.verify_response(&resp) {
    } else {
        panic!("id should be wrong")
    };
    resp.session_id = good_id;
}

#[test]
fn test_vss_aggregator_verify_deal() {
    let test_data = new_test_data();
    let mut dealer = gen_dealer(&test_data);
    let aggr = &mut dealer.aggregator;
    let deals = &mut dealer.deals;

    // OK
    let deal = &mut deals[0];
    aggr.verify_deal(deal, true).unwrap();
    assert!(aggr.deal.is_some());

    // already received deal
    if let Err(VSSError::DealAlreadyProcessed) = aggr.verify_deal(deal, true) {
    } else {
        panic!("deal should be already processed")
    };

    // wrong T
    let wrong_t = 1u32;
    let good_t = deal.t;
    deal.t = wrong_t as usize;
    if let Err(VSSError::DealInvalidThreshold) = aggr.verify_deal(deal, false) {
    } else {
        panic!("threshold should be invalid")
    };
    deal.t = good_t;

    // wrong SessionID
    let good_sid = deal.session_id.clone();
    deal.session_id = vec![0u8; 32];
    if let Err(VSSError::DealInvalidSessionId) = aggr.verify_deal(deal, false) {
    } else {
        panic!("session id should be invalid")
    };
    deal.session_id = good_sid;

    // index different in one share
    let good_i = deal.rnd_share.i;
    deal.rnd_share.i = good_i + 1;
    if let Err(VSSError::DealInconsistentIndex) = aggr.verify_deal(deal, false) {
    } else {
        panic!("session id should be invalid")
    };
    deal.rnd_share.i = good_i;

    // index not in bounds
    //TODO: fix this check
    deal.sec_share.i = usize::MAX;
    if aggr.verify_deal(deal, false).is_err() {
    } else {
        panic!("index should not be in bounds")
    };
    deal.sec_share.i = test_data.verifiers_pub.len();
    if aggr.verify_deal(deal, false).is_err() {
    } else {
        panic!("index should not be in bounds")
    };

    // shares invalid in respect to the commitments
    //TODO: fix this check
    let (wrong_sec, _): (EdScalar, EdPoint) = gen_pair();
    deal.sec_share.v = wrong_sec;
    if aggr.verify_deal(deal, false).is_err() {
    } else {
        panic!("shares should be invalid")
    };
}

#[test]
fn test_vss_aggregator_add_complaint() {
    let test_data = new_test_data();
    let mut dealer = gen_dealer(&test_data);
    let aggr = &mut dealer.aggregator;

    let idx = 1u32;
    let c = Response {
        index: idx,
        approved: false,
        ..Default::default()
    };
    // ok
    assert!(aggr.add_response(&c).is_ok());
    assert_eq!(aggr.responses[&idx], c);

    // response already there
    if let Err(VSSError::ResponseAlreadyExisting) = aggr.add_response(&c) {
    } else {
        panic!("response should already be there")
    };
    aggr.responses.remove(&idx);
}

#[test]
fn test_vss_aggregator_clean_verifiers() {
    let test_data = new_test_data();
    let mut dealer = gen_dealer(&test_data);
    let aggr = &mut dealer.aggregator;

    for i in 0..aggr.t {
        aggr.responses.insert(
            i as u32,
            Response {
                approved: true,
                ..Default::default()
            },
        );
    }

    assert!(aggr.enough_approvals());
    assert!(!aggr.deal_certified());

    aggr.clean_verifiers();

    assert!(aggr.deal_certified());
}

#[test]
fn test_vss_dealer_set_timeout() {
    let test_data = new_test_data();
    let mut dealer = gen_dealer(&test_data);
    let aggr = &mut dealer.aggregator;

    for i in 0..aggr.t {
        aggr.responses.insert(
            i as u32,
            Response {
                approved: true,
                ..Default::default()
            },
        );
    }

    assert!(aggr.enough_approvals());
    assert!(!aggr.deal_certified());

    dealer.set_timeout();

    let aggr = &mut dealer.aggregator;
    assert!(aggr.deal_certified());
}

#[test]
fn test_vss_verifier_set_timeout() {
    let test_data = new_test_data();
    let (dealer, mut verifiers) = gen_all(&test_data);
    let ver = &mut verifiers[0];

    let enc_d = dealer.encrypted_deal(0).unwrap();

    let _resp = ver.process_encrypted_deal(&enc_d).unwrap();

    let aggr = &mut ver.aggregator.as_mut().unwrap();

    for i in 0..aggr.t {
        aggr.responses.insert(
            i as u32,
            Response {
                approved: true,
                ..Default::default()
            },
        );
    }

    assert!(aggr.enough_approvals());
    assert!(!aggr.deal_certified());

    ver.set_timeout();

    let aggr = &mut ver.aggregator.as_mut().unwrap();
    assert!(aggr.deal_certified());
}

#[test]
fn test_vss_session_id() {
    let test_data = new_test_data();
    let dealer = new_dealer(
        test_data.suite,
        test_data.dealer_sec,
        test_data.secret,
        &test_data.verifiers_pub,
        test_data.vss_threshold,
    )
    .unwrap();
    let commitments = &dealer.deals[0].commitments;
    let sid = session_id(
        &test_data.suite,
        &test_data.dealer_pub,
        &test_data.verifiers_pub,
        commitments,
        dealer.t,
    )
    .unwrap();

    let sid2 = session_id(
        &test_data.suite,
        &test_data.dealer_pub,
        &test_data.verifiers_pub,
        commitments,
        dealer.t,
    )
    .unwrap();
    assert_eq!(sid, sid2);

    let wrong_dealer_pub = test_data
        .suite
        .point()
        .add(&test_data.dealer_pub, &test_data.dealer_pub);

    let sid3 = session_id(
        &test_data.suite,
        &wrong_dealer_pub,
        &test_data.verifiers_pub,
        commitments,
        dealer.t,
    )
    .unwrap();
    assert_ne!(sid3, sid2);
}

#[test]
fn test_vss_find_pub() {
    let test_data = new_test_data();
    let p = find_pub(&test_data.verifiers_pub, 0).unwrap();
    assert_eq!(test_data.verifiers_pub[0], p);

    let p_option = find_pub(&test_data.verifiers_pub, test_data.verifiers_pub.len());
    assert!(p_option.is_none());
}

#[test]
fn test_vss_dhexchange() {
    let test_data = new_test_data();
    let pubb = test_data.suite.point().base();
    let privv = test_data
        .suite
        .scalar()
        .pick(&mut test_data.suite.random_stream());
<<<<<<< HEAD
    let point = SuiteEd25519::dh_exchange(test_data.suite, privv.clone(), pubb.clone());
    assert_eq!(pubb.mul(&privv, None), point);
=======
    let point = SuiteEd25519::dh_exchange(test_data.suite, privv, pubb);
    assert_eq!(pubb.mul(&privv, None).to_string(), point.to_string());
>>>>>>> 83ccc989
}

#[test]
fn test_vss_context() {
    let test_data = new_test_data();
    let c = vss::context(
        &test_data.suite,
        &test_data.dealer_pub,
        &test_data.verifiers_pub,
    );
    assert_eq!(c.len(), KEY_SIZE);
}

fn gen_pair() -> (EdScalar, EdPoint) {
    let suite = suite();
    let secret = suite.scalar().pick(&mut suite.random_stream());
    let public = suite.point().mul(&secret, None);
    (secret, public)
}

fn gen_commits(n: usize) -> (Vec<EdScalar>, Vec<EdPoint>) {
    let mut secrets = vec![];
    let mut publics = vec![];
    for _ in 0..n {
        let (s, p) = gen_pair();
        secrets.push(s);
        publics.push(p);
    }
    (secrets, publics)
}

fn gen_dealer<SUITE: Suite>(test_data: &TestData<SUITE>) -> Dealer<SUITE> {
    let test_data = test_data.clone();

    new_dealer(
        test_data.suite,
        test_data.dealer_sec,
        test_data.secret,
        &test_data.verifiers_pub,
        test_data.vss_threshold,
    )
    .unwrap()
}

fn gen_all<SUITE: Suite>(test_data: &TestData<SUITE>) -> (Dealer<SUITE>, Vec<Verifier<SUITE>>) {
    let dealer = gen_dealer(test_data);
    let mut verifiers = vec![];
    for i in 0..NB_VERIFIERS {
        let v = new_verifier(
            &test_data.suite,
            &test_data.verifiers_sec[i],
            &test_data.dealer_pub,
            &test_data.verifiers_pub,
        )
        .unwrap();
        verifiers.push(v);
    }
    (dealer, verifiers)
}

fn random_bytes(n: usize) -> Vec<u8> {
    let mut buff = vec![0; n];
    for v in &mut buff {
        *v = rand::random();
    }
    buff
}<|MERGE_RESOLUTION|>--- conflicted
+++ resolved
@@ -853,13 +853,8 @@
         .suite
         .scalar()
         .pick(&mut test_data.suite.random_stream());
-<<<<<<< HEAD
-    let point = SuiteEd25519::dh_exchange(test_data.suite, privv.clone(), pubb.clone());
+    let point = SuiteEd25519::dh_exchange(test_data.suite, privv, pubb);
     assert_eq!(pubb.mul(&privv, None), point);
-=======
-    let point = SuiteEd25519::dh_exchange(test_data.suite, privv, pubb);
-    assert_eq!(pubb.mul(&privv, None).to_string(), point.to_string());
->>>>>>> 83ccc989
 }
 
 #[test]
